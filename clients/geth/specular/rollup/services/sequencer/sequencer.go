package sequencer

import (
	"context"
	errors "errors"
	"math/big"
	"time"
	"fmt"

	"github.com/ethereum/go-ethereum/accounts/abi/bind"
	"github.com/ethereum/go-ethereum/common"
	"github.com/ethereum/go-ethereum/core"
	"github.com/ethereum/go-ethereum/core/types"
	"github.com/ethereum/go-ethereum/event"
	"github.com/ethereum/go-ethereum/rpc"
	"github.com/specularl2/specular/clients/geth/specular/bindings"
	"github.com/specularl2/specular/clients/geth/specular/proof"
	"github.com/specularl2/specular/clients/geth/specular/rollup/client"
	"github.com/specularl2/specular/clients/geth/specular/rollup/services"
	rollupTypes "github.com/specularl2/specular/clients/geth/specular/rollup/types"
	"github.com/specularl2/specular/clients/geth/specular/rollup/utils/log"
)


const timeInterval = 3 * time.Second

type challengeCtx struct {
	challengeAddr common.Address
	assertion     *rollupTypes.Assertion
}

// Current Sequencer assumes no Berlin+London fork on L2
type Sequencer struct {
	*services.BaseService

	blockCh              chan types.Blocks
	pendingAssertionCh   chan *rollupTypes.Assertion
	confirmedIDCh        chan *big.Int
	challengeCh          chan *challengeCtx
	challengeResoutionCh chan struct{}
}

func New(eth services.Backend, proofBackend proof.Backend, l1Client client.L1BridgeClient, cfg *services.Config) (*Sequencer, error) {
	base, err := services.NewBaseService(eth, proofBackend, l1Client, cfg)
	if err != nil {
		return nil, fmt.Errorf("Failed to create base service, err: %w", err)
	}
	s := &Sequencer{
		BaseService:          base,
		blockCh:              make(chan types.Blocks, 4096),
		pendingAssertionCh:   make(chan *rollupTypes.Assertion, 4096),
		confirmedIDCh:        make(chan *big.Int, 4096),
		challengeCh:          make(chan *challengeCtx),
		challengeResoutionCh: make(chan struct{}),
	}
	return s, nil
}

// Get tx index in batch
func getTxIndexInBatch(slice []*types.Transaction, elem *types.Transaction) int {
	for i := len(slice) - 1; i >= 0; i-- {
		if slice[i].Hash() == elem.Hash() {
			return i
		}
	}
	return -1
}

// Appends tx to batch if not already exists in batch or on chain
func (s *Sequencer) modifyTxnsInBatch(ctx context.Context, batchTxs []*types.Transaction, tx *types.Transaction) ([]*types.Transaction, error) {
	// Check if tx in batch
	txIndex := getTxIndexInBatch(batchTxs, tx)
	if txIndex < 0 {
		// Check if tx exists on chain
		prevTx, _, _, _, err := s.ProofBackend.GetTransaction(ctx, tx.Hash())
		if err != nil {
			return nil, fmt.Errorf("Checking GetTransaction, err: %w", err)
		}
		if prevTx == nil {
			batchTxs = append(batchTxs, tx)
		}
	}
	return batchTxs, nil
}

// Send batch to `s.batchCh`
func (s *Sequencer) sendBatch(batcher *Batcher) error {
	blocks, err := batcher.Batch()
	if err != nil {
		return fmt.Errorf("Failed to batch blocks, err: %w", err)
	}
	s.blockCh <- blocks
	return nil
}

// Add sorted txs to batch and commit txs
func (s *Sequencer) addTxsToBatchAndCommit(
	ctx context.Context,
	batcher *Batcher,
	txs *types.TransactionsByPriceAndNonce,
	batchTxs []*types.Transaction,
	signer types.Signer,
) ([]*types.Transaction, error) {
	if txs != nil {
		for {
			tx := txs.Peek()
			if tx == nil {
				break
			}
			var err error
			batchTxs, err = s.modifyTxnsInBatch(ctx, batchTxs, tx)
			if err != nil {
				return nil, fmt.Errorf("Modifying batch failed, err: %w", err)
			}
			txs.Pop()
		}
	}
	if len(batchTxs) == 0 {
		return batchTxs, nil
	}
	err := batcher.CommitTransactions(batchTxs)
	if err != nil {
		return nil, fmt.Errorf("Failed to commit transactions, err: %w", err)
	}
	log.Info("Committed tx batch", "batch size", len(batchTxs))
	return batchTxs, nil
}

// This goroutine fetches txs from txpool and batches them
func (s *Sequencer) batchingLoop(ctx context.Context) {
	defer s.Wg.Done()
	defer close(s.blockCh)

	// Ticker
	var ticker = time.NewTicker(timeInterval)
	defer ticker.Stop()

	// Watch transactions in TxPool
	txsCh := make(chan core.NewTxsEvent, 4096)
	txsSub := s.Eth.TxPool().SubscribeNewTxsEvent(txsCh)
	defer txsSub.Unsubscribe()

	// Process txns via batcher
	batcher, err := NewBatcher(s.Config.Coinbase, s.Eth)
	if err != nil {
		log.Crit("Failed to start batcher", "err", err)
	}

	var batchTxs []*types.Transaction

	// Loop over txns
	for {
		select {
		case <-ticker.C:
			// Get pending txs - locals and remotes, sorted by price
			var txs []*types.Transaction
			signer := types.MakeSigner(batcher.chainConfig, batcher.header.Number)

			pending := s.Eth.TxPool().Pending(true)
			localTxs, remoteTxs := make(map[common.Address]types.Transactions), pending
			for _, account := range s.Eth.TxPool().Locals() {
				if txs = remoteTxs[account]; len(txs) > 0 {
					delete(remoteTxs, account)
					localTxs[account] = txs
				}
			}
			if len(localTxs) > 0 {
				sortedTxs := types.NewTransactionsByPriceAndNonce(signer, localTxs, batcher.header.BaseFee)
				batchTxs, err = s.addTxsToBatchAndCommit(ctx, batcher, sortedTxs, batchTxs, signer)
				if err != nil {
					log.Crit("Failed to process local txs", "err", err)
				}
			}
			if len(remoteTxs) > 0 {
				sortedTxs := types.NewTransactionsByPriceAndNonce(signer, remoteTxs, batcher.header.BaseFee)
				batchTxs, err = s.addTxsToBatchAndCommit(ctx, batcher, sortedTxs, batchTxs, signer)
				if err != nil {
					log.Crit("Failed to process remote txs", "err", err)
				}
			}
			if len(batchTxs) > 0 {
				err = s.sendBatch(batcher)
				if err != nil {
					log.Crit("Failed to send transaction to batch", "err", err)
				}
			}
			batchTxs = nil
		case ev := <-txsCh:
			// Batch txs in case of txEvent
			log.Info("Received txsCh event", "txs", len(ev.Txs))
			txs := make(map[common.Address]types.Transactions)
			signer := types.MakeSigner(batcher.chainConfig, batcher.header.Number)
			for _, tx := range ev.Txs {
				acc, _ := types.Sender(signer, tx)
				txs[acc] = append(txs[acc], tx)
			}
			sortedTxs := types.NewTransactionsByPriceAndNonce(signer, txs, batcher.header.BaseFee)
			batchTxs, err = s.addTxsToBatchAndCommit(ctx, batcher, sortedTxs, batchTxs, signer)
			if err != nil {
				log.Crit("Failed to process txsCh event ", "err", err)
			}
		case <-ctx.Done():
			return
		}
	}
}

func (s *Sequencer) sequencingLoop(ctx context.Context) {
	defer s.Wg.Done()

	// Ticker
	var ticker = time.NewTicker(timeInterval)
	defer ticker.Stop()

	// Watch AssertionCreated event
	createdCh := make(chan *bindings.IRollupAssertionCreated, 4096)
	createdSub, err := s.L1Client.WatchAssertionCreated(&bind.WatchOpts{Context: ctx}, createdCh)
	if err != nil {
		log.Crit("Failed to watch rollup event", "err", err)
	}
	defer createdSub.Unsubscribe()

	// Last validated assertion, initalize it to genesis
	// TODO: change name to lastValidatedAssertion since "confirmed" may imply L1-confirmed.
	confirmedAssertion, err := s.GetLastValidatedAssertion(ctx)
	if err != nil {
		log.Crit("Failed to get last validated assertion", "err", err)
	}
	// Assertion created and pending for confirmation
	var pendingAssertion *rollupTypes.Assertion
	// Assertion to be created on L1 Rollup
	queuedAssertion := confirmedAssertion.Copy()

	// Create assertion on L1 Rollup
	commitAssertion := func() {
		pendingAssertion = queuedAssertion.Copy()
		queuedAssertion.StartBlock = queuedAssertion.EndBlock + 1
		queuedAssertion.PrevCumulativeGasUsed = new(big.Int).Set(queuedAssertion.CumulativeGasUsed)
		_, err = s.L1Client.CreateAssertion(
			pendingAssertion.VmHash,
			pendingAssertion.InboxSize,
			pendingAssertion.CumulativeGasUsed,
			confirmedAssertion.VmHash,
			confirmedAssertion.CumulativeGasUsed,
		)
		if errors.Is(err, core.ErrInsufficientFunds) {
<<<<<<< HEAD
			log.Error("[Sequencer: sequencingLoop] Insufficient Funds to send Tx", "error", err)
=======
			log.Crit("Insufficient Funds to send Tx", "error", err)
>>>>>>> 521e5222
		}
		if err != nil {
			log.Error("Can not create DA", "error", err)
		}
		log.Info(
			"Created assertion",
			"id", pendingAssertion.ID,
			"vmHash", pendingAssertion.VmHash,
			"start block", pendingAssertion.StartBlock,
			"end block", pendingAssertion.EndBlock,
		)
	}

	// Blocks from the batchingLoop that will be sent to the inbox in the next tick
	var batchBlocks types.Blocks

	for {
		select {
		case <-ticker.C:
			if len(batchBlocks) == 0 {
				continue
			}
			batch := rollupTypes.NewTxBatch(batchBlocks, 0) // TODO: handle max batch size
			contexts, txLengths, txs, err := batch.SerializeToArgs()
			if err != nil {
				log.Error("Can not serialize batch", "error", err)
				continue
			}
			_, err = s.L1Client.AppendTxBatch(contexts, txLengths, txs)
			if errors.Is(err, core.ErrInsufficientFunds) {
<<<<<<< HEAD
				log.Error("[Sequencer: sequencingLoop] Insufficient Funds to send Tx", "error", err)
				continue
=======
				log.Crit("Insufficient Funds to send Tx", "error", err)
>>>>>>> 521e5222
			}
			if err != nil {
				log.Error("Can not sequence batch", "error", err)
				continue
			}
			log.Info("Sequenced batch", "batch size", len(batch.Txs))
			// Update queued assertion to latest batch
			queuedAssertion.ID.Add(queuedAssertion.ID, big.NewInt(1))
			queuedAssertion.VmHash = batch.LastBlockRoot()
			queuedAssertion.CumulativeGasUsed.Add(queuedAssertion.CumulativeGasUsed, batch.GasUsed)
			queuedAssertion.InboxSize.Add(queuedAssertion.InboxSize, batch.InboxSize())
			queuedAssertion.EndBlock = batch.LastBlockNumber()
			// If no assertion is pending, commit it
			if pendingAssertion == nil {
				commitAssertion()
			}
			batchBlocks = nil
		case blocks := <-s.blockCh:
			// Add blocks
			batchBlocks = append(batchBlocks, blocks...)
		case ev := <-createdCh:
			// New assertion created on L1 Rollup
			log.Info("Received `AssertionCreated` event.", "assertion id", ev.AssertionID)
			if common.Address(ev.AsserterAddr) == s.Config.Coinbase {
				if ev.VmHash == pendingAssertion.VmHash {
					// If assertion is created by us, get ID and deadline
					pendingAssertion.ID = ev.AssertionID
					assertionFromRollup, err := s.L1Client.GetAssertion(ev.AssertionID)
					if err != nil {
						log.Error("Could not get DA", "error", err)
						continue
					}
					pendingAssertion.Deadline = assertionFromRollup.Deadline
					// Send to confirmation goroutine to confirm it
					s.pendingAssertionCh <- pendingAssertion
				}
			}
		case id := <-s.confirmedIDCh:
			// New assertion confirmed
			if pendingAssertion.ID.Cmp(id) == 0 {
				confirmedAssertion = pendingAssertion
				if pendingAssertion.VmHash == queuedAssertion.VmHash {
					// We are done here, waiting for new batches
					pendingAssertion = nil
				} else {
					// Commit queued assertion
					commitAssertion()
				}
			} else {
				// TODO: decentralized sequencer
				// TODO: rewind blockchain, sync from L1, reset states
				log.Error("Confirmed ID is not current pending one", "get", id.String(), "expected", pendingAssertion.ID.String())
			}
		case <-ctx.Done():
			return
		}
	}
}

// This goroutine tries to confirm created assertions
func (s *Sequencer) confirmationLoop(ctx context.Context) {
	defer s.Wg.Done()

	// Watch AssertionConfirmed event
	confirmedCh := make(chan *bindings.IRollupAssertionConfirmed, 4096)
	confirmedSub, err := s.L1Client.WatchAssertionConfirmed(&bind.WatchOpts{Context: ctx}, confirmedCh)
	if err != nil {
		log.Crit("Failed to watch rollup event", "err", err)
	}
	defer confirmedSub.Unsubscribe()

	// Watch L1 blockchain for confirmation period
	headCh := make(chan *types.Header, 4096)
	headSub, err := s.L1Client.SubscribeNewHead(ctx, headCh)
	if err != nil {
		log.Crit("Failed to watch l1 chain head", "err", err)
	}
	defer headSub.Unsubscribe()

	challengedCh := make(chan *bindings.IRollupAssertionChallenged, 4096)
	challengedSub, err := s.L1Client.WatchAssertionChallenged(&bind.WatchOpts{Context: ctx}, challengedCh)
	if err != nil {
		log.Crit("Failed to watch rollup event", "err", err)
	}
	defer challengedSub.Unsubscribe()
	isInChallenge := false

	// Current pending assertion from sequencing goroutine
	// TODO: watch multiple pending assertions
	var pendingAssertion *rollupTypes.Assertion
	pendingConfirmationSent := true
	pendingConfirmed := true

	for {
		if isInChallenge {
			// Wait for the challenge resolved
			select {
			case <-s.challengeResoutionCh:
				log.Info("challenge finished")
				isInChallenge = false
			case <-ctx.Done():
				return
			}
		} else {
			select {
			case header := <-headCh:
				// New block mined on L1
				if !pendingConfirmationSent && !pendingConfirmed {
					if header.Number.Uint64() >= pendingAssertion.Deadline.Uint64() {
						// Confirmation period has past, confirm it
						_, err := s.L1Client.ConfirmFirstUnresolvedAssertion()
						if errors.Is(err, core.ErrInsufficientFunds) {
<<<<<<< HEAD
							log.Error("[Sequencer: confirmationLoop] Insufficient Funds to send Tx", "error", err)
							continue
=======
							log.Crit("Insufficient Funds to send Tx", "error", err)
>>>>>>> 521e5222
						}
						if err != nil {
							// log.Error("Failed to confirm DA", "error", err)
							log.Crit("Failed to confirm DA", "err", err)
							// TODO: wait some time before retry
							continue
						}
						pendingConfirmationSent = true
					}
				}
			case ev := <-confirmedCh:
				log.Info("Received `AssertionConfirmed` event ", "assertion id", ev.AssertionID)
				// New confirmed assertion
				if ev.AssertionID.Cmp(pendingAssertion.ID) == 0 {
					// Notify sequencing goroutine
					s.confirmedIDCh <- pendingAssertion.ID
					pendingConfirmed = true
				}
			case newPendingAssertion := <-s.pendingAssertionCh:
				// New assertion created by sequencing goroutine
				if !pendingConfirmed {
					// TODO: support multiple pending assertion
					log.Error("Got another DA request before current is confirmed")
					continue
				}
				pendingAssertion = newPendingAssertion.Copy()
				pendingConfirmationSent = false
				pendingConfirmed = false
			case ev := <-challengedCh:
				// New challenge raised
				if ev.AssertionID.Cmp(pendingAssertion.ID) == 0 {
					s.challengeCh <- &challengeCtx{
						ev.ChallengeAddr,
						pendingAssertion,
					}
					isInChallenge = true
				}
			case <-ctx.Done():
				return
			}
		}
	}
}

func (s *Sequencer) challengeLoop(ctx context.Context) {
	defer s.Wg.Done()
	// Watch L1 blockchain for challenge timeout
	headCh := make(chan *types.Header, 4096)
	headSub, err := s.L1Client.SubscribeNewHead(ctx, headCh)
	if err != nil {
		log.Crit("Failed to watch l1 chain head", "err", err)
	}
	defer headSub.Unsubscribe()

	var states []*proof.ExecutionState

	var bisectedCh chan *bindings.IChallengeBisected
	var bisectedSub event.Subscription
	var challengeCompletedCh chan *bindings.IChallengeChallengeCompleted
	var challengeCompletedSub event.Subscription

	inChallenge := false
	var opponentTimeoutBlock uint64

	for {
		if inChallenge {
			select {
			case ev := <-bisectedCh:
				// case get bisection, if is our turn
				//   if in single step, submit proof
				//   if multiple step, track current segment, update
				responder, err := s.L1Client.CurrentChallengeResponder()
				if err != nil {
					// TODO: error handling
					log.Error("Can not get current responder", "error", err)
					continue
				}
				if responder == common.Address(s.Config.Coinbase) {
					// If it's our turn
					err := services.RespondBisection(ctx, s.ProofBackend, s.L1Client, ev, states, common.Hash{}, false)
					if err != nil {
						// TODO: error handling
						log.Error("Can not respond to bisection", "error", err)
						continue
					}
				} else {
					opponentTimeLeft, err := s.L1Client.CurrentChallengeResponderTimeLeft()
					if err != nil {
						// TODO: error handling
						log.Error("Can not get current responder left time", "error", err)
						continue
					}
					log.Info("Opponent time left", "time", opponentTimeLeft)
					opponentTimeoutBlock = ev.Raw.BlockNumber + opponentTimeLeft.Uint64()
				}
			case header := <-headCh:
				if opponentTimeoutBlock == 0 {
					continue
				}
				// TODO: can we use >= here?
				if header.Number.Uint64() > opponentTimeoutBlock {
					_, err := s.L1Client.TimeoutChallenge()
					if err != nil {
						log.Error("Can not timeout opponent", "error", err)
						continue
						// TODO: wait some time before retry
						// TODO: fix race condition
					}
				}
			case ev := <-challengeCompletedCh:
				// TODO: handle if we are not winner --> state corrupted
				log.Info("Challenge completed", "winner", ev.Winner)
				bisectedSub.Unsubscribe()
				challengeCompletedSub.Unsubscribe()
				states = []*proof.ExecutionState{}
				inChallenge = false
				s.challengeResoutionCh <- struct{}{}
			case <-ctx.Done():
				bisectedSub.Unsubscribe()
				challengeCompletedSub.Unsubscribe()
				return
			}
		} else {
			select {
			case chalCtx := <-s.challengeCh:
				cont := context.Background()
				err := s.L1Client.InitNewChallengeSession(cont, chalCtx.challengeAddr)
				if err != nil {
					log.Crit("Failed to access ongoing challenge", "address", chalCtx.challengeAddr, "err", err)
				}
				bisectedCh = make(chan *bindings.IChallengeBisected, 4096)
				bisectedSub, err = s.L1Client.WatchBisected(&bind.WatchOpts{Context: ctx}, bisectedCh)
				if err != nil {
					log.Crit("Failed to watch challenge event", "err", err)
				}
				challengeCompletedCh = make(chan *bindings.IChallengeChallengeCompleted, 4096)
				challengeCompletedSub, err = s.L1Client.WatchChallengeCompleted(&bind.WatchOpts{Context: ctx}, challengeCompletedCh)
				if err != nil {
					log.Crit("Failed to watch challenge event", "err", err)
				}
				log.Info("to generate state from", "start", chalCtx.assertion.StartBlock, "to", chalCtx.assertion.EndBlock)
				log.Info("backend", "start", chalCtx.assertion.StartBlock, "to", chalCtx.assertion.EndBlock)
				states, err = proof.GenerateStates(
					s.ProofBackend,
					ctx,
					chalCtx.assertion.PrevCumulativeGasUsed,
					chalCtx.assertion.StartBlock,
					chalCtx.assertion.EndBlock+1,
					nil,
				)
				if err != nil {
					log.Crit("Failed to generate states", "err", err)
				}
				_, err = s.L1Client.InitializeChallengeLength(new(big.Int).SetUint64(uint64(len(states)) - 1))
				if err != nil {
					log.Crit("Failed to initialize challenge", "err", err)
				}
				inChallenge = true
			case <-headCh:
				continue // consume channel values
			case <-ctx.Done():
				return
			}
		}
	}
}

func (s *Sequencer) Start() error {
	log.Info("Starting sequencer...")
	ctx, err := s.BaseService.Start()
	if err != nil {
		return fmt.Errorf("Failed to start sequencer: %w", err)
	}
	if err := s.Stake(ctx); err != nil {
		return fmt.Errorf("Failed to start sequencer: %w", err)
	}
	_, err = s.SyncL2ChainToL1Head(ctx, s.Config.L1RollupGenesisBlock)
	if err != nil {
		return fmt.Errorf("Failed to start sequencer: %w", err)
	}
	// We assume a single sequencer (us) for now, so we don't
	// need to sync transactions sequenced up.
	s.Wg.Add(4)
	go s.batchingLoop(ctx)
	go s.sequencingLoop(ctx)
	go s.confirmationLoop(ctx)
	go s.challengeLoop(ctx)
	log.Info("Sequencer started")
	return nil
}

func (s *Sequencer) APIs() []rpc.API {
	// TODO: sequencer APIs
	return []rpc.API{}
}<|MERGE_RESOLUTION|>--- conflicted
+++ resolved
@@ -244,11 +244,7 @@
 			confirmedAssertion.CumulativeGasUsed,
 		)
 		if errors.Is(err, core.ErrInsufficientFunds) {
-<<<<<<< HEAD
 			log.Error("[Sequencer: sequencingLoop] Insufficient Funds to send Tx", "error", err)
-=======
-			log.Crit("Insufficient Funds to send Tx", "error", err)
->>>>>>> 521e5222
 		}
 		if err != nil {
 			log.Error("Can not create DA", "error", err)
@@ -279,12 +275,8 @@
 			}
 			_, err = s.L1Client.AppendTxBatch(contexts, txLengths, txs)
 			if errors.Is(err, core.ErrInsufficientFunds) {
-<<<<<<< HEAD
 				log.Error("[Sequencer: sequencingLoop] Insufficient Funds to send Tx", "error", err)
 				continue
-=======
-				log.Crit("Insufficient Funds to send Tx", "error", err)
->>>>>>> 521e5222
 			}
 			if err != nil {
 				log.Error("Can not sequence batch", "error", err)
@@ -397,12 +389,8 @@
 						// Confirmation period has past, confirm it
 						_, err := s.L1Client.ConfirmFirstUnresolvedAssertion()
 						if errors.Is(err, core.ErrInsufficientFunds) {
-<<<<<<< HEAD
 							log.Error("[Sequencer: confirmationLoop] Insufficient Funds to send Tx", "error", err)
 							continue
-=======
-							log.Crit("Insufficient Funds to send Tx", "error", err)
->>>>>>> 521e5222
 						}
 						if err != nil {
 							// log.Error("Failed to confirm DA", "error", err)

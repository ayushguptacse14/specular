--- conflicted
+++ resolved
@@ -300,11 +300,7 @@
 					pendingAssertion.ID = ev.AssertionID
 					assertionFromRollup, err := s.Rollup.GetAssertion(ev.AssertionID)
 					if err != nil {
-<<<<<<< HEAD
-						log.Error("Can not get DA deadline", "error", err)
-=======
 						log.Error("Could not get DA", "error", err)
->>>>>>> 16c82dd8
 						continue
 					}
 					pendingAssertion.Deadline = assertionFromRollup.Deadline

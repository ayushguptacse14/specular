package sequencer

import (
	errors "errors"
	"fmt"
	"math/big"
	"time"
	"runtime"
	"strings"

	"github.com/ethereum/go-ethereum/accounts/abi/bind"
	"github.com/ethereum/go-ethereum/common"
	"github.com/ethereum/go-ethereum/core"
	"github.com/ethereum/go-ethereum/core/types"
	"github.com/ethereum/go-ethereum/event"
	"github.com/ethereum/go-ethereum/log"
	"github.com/ethereum/go-ethereum/node"
	"github.com/ethereum/go-ethereum/rpc"
	"github.com/specularl2/specular/clients/geth/specular/bindings"
	"github.com/specularl2/specular/clients/geth/specular/proof"
	"github.com/specularl2/specular/clients/geth/specular/rollup/services"
	rollupTypes "github.com/specularl2/specular/clients/geth/specular/rollup/types"
)

const timeInterval = 10 * time.Second

func funcName() string {
    pc, _, _, _ := runtime.Caller(1)
	nameFull := runtime.FuncForPC(pc).Name()    
    splitInput := strings.Split(nameFull, "/")
    return splitInput[len(splitInput)-1]
}

func RegisterService(stack *node.Node, eth services.Backend, proofBackend proof.Backend, cfg *services.Config, auth *bind.TransactOpts) {
	sequencer, err := New(eth, proofBackend, cfg, auth)
	if err != nil {
<<<<<<< HEAD
		log.Crit("["+funcName()+"] Failed to register the Rollup service", "err", err)
	}
	stack.RegisterLifecycle(sequencer)
	// stack.RegisterAPIs(seq.APIs())
	log.Info("["+funcName()+"] Sequencer registered")
=======
		log.Crit("[Sequencer: RegisterService] Failed to register the Rollup service", "err", err)
	}
	stack.RegisterLifecycle(sequencer)
	// stack.RegisterAPIs(seq.APIs())
	log.Info("[Sequencer: RegisterService] Sequencer registered")
>>>>>>> 4a5a9242
}

type challengeCtx struct {
	challengeAddr common.Address
	assertion     *rollupTypes.Assertion
}

// Current Sequencer assumes no Berlin+London fork on L2
type Sequencer struct {
	*services.BaseService

	blockCh              chan types.Blocks
	pendingAssertionCh   chan *rollupTypes.Assertion
	confirmedIDCh        chan *big.Int
	challengeCh          chan *challengeCtx
	challengeResoutionCh chan struct{}
}

func New(eth services.Backend, proofBackend proof.Backend, cfg *services.Config, auth *bind.TransactOpts) (*Sequencer, error) {
	base, err := services.NewBaseService(eth, proofBackend, cfg, auth)
	if err != nil {
		return nil, err
	}
	s := &Sequencer{
		BaseService:          base,
		blockCh:              make(chan types.Blocks, 4096),
		pendingAssertionCh:   make(chan *rollupTypes.Assertion, 4096),
		confirmedIDCh:        make(chan *big.Int, 4096),
		challengeCh:          make(chan *challengeCtx),
		challengeResoutionCh: make(chan struct{}),
	}
	return s, nil
}

// Get tx index in batch
func getTxIndexInBatch(slice []*types.Transaction, elem *types.Transaction) int {
	for i := len(slice) - 1; i >= 0; i-- {
		if slice[i].Hash() == elem.Hash() {
			return i
		}
	}
	return -1
}

// Appends tx to batch if not already exists in batch or on chain
func (s *Sequencer) modifyTxnsInBatch(batchTxs []*types.Transaction, tx *types.Transaction) ([]*types.Transaction, error) {
	// Check if tx in batch
	txIndex := getTxIndexInBatch(batchTxs, tx)
	if txIndex <= 0 {
		// Check if tx exists on chain
		prevTx, _, _, _, err := s.ProofBackend.GetTransaction(s.Ctx, tx.Hash())
		if err != nil {
<<<<<<< HEAD
			return batchTxs, fmt.Errorf("["+funcName()+"] Checking GetTransaction, err: %w", err)
=======
			return batchTxs, fmt.Errorf("[Sequencer: modifyTxnsInBatch] Checking GetTransaction, err: %w", err)
>>>>>>> 4a5a9242
		}
		if prevTx == nil {
			batchTxs = append(batchTxs, tx)
		}
	}
	return batchTxs, nil
}

// Send batch to `s.batchCh`
func (s *Sequencer) sendBatch(batcher *Batcher) error {
	blocks, err := batcher.Batch()
	if err != nil {
<<<<<<< HEAD
		return fmt.Errorf("["+funcName()+"] Failed to batch blocks, err: %w", err)
=======
		return fmt.Errorf("[Sequencer: sendBatch] Failed to batch blocks, err: %w", err)
>>>>>>> 4a5a9242
	}
	s.blockCh <- blocks
	return nil
}

// Add sorted txs to batch and commit txs
func (s *Sequencer) addTxsToBatchAndCommit(batcher *Batcher, txs *types.TransactionsByPriceAndNonce, batchTxs []*types.Transaction, signer types.Signer) ([]*types.Transaction, error) {
	if txs != nil {

		for {
			tx := txs.Peek()
			if tx == nil {
				break
			}
			batchTxs, err := s.modifyTxnsInBatch(batchTxs, tx)
			if err != nil {
<<<<<<< HEAD
				return batchTxs, fmt.Errorf("["+funcName()+"] Modifying batch failed, err: %w", err)
=======
				return batchTxs, fmt.Errorf("[Sequencer: addTxsToBatchAndCommit] Modifying batch failed, err: %w", err)
>>>>>>> 4a5a9242
			}
			txs.Pop()
		}
	}
	if len(batchTxs) == 0 {
		return batchTxs, nil
	}
	err := batcher.CommitTransactions(batchTxs)
	if err != nil {
<<<<<<< HEAD
		return nil, fmt.Errorf("["+funcName()+"] Failed to commit transactions, err: %w", err)
=======
		return nil, fmt.Errorf("[Sequencer: addTxsToBatchAndCommit] Failed to commit transactions, err: %w", err)
>>>>>>> 4a5a9242
	}
	return batchTxs, nil
}

// This goroutine fetches txs from txpool and batches them
func (s *Sequencer) batchingLoop() {
	defer s.Wg.Done()
	defer close(s.blockCh)

	// Ticker
	var ticker = time.NewTicker(timeInterval)
	defer ticker.Stop()

	// Watch transactions in TxPool
	txsCh := make(chan core.NewTxsEvent, 4096)
	txsSub := s.Eth.TxPool().SubscribeNewTxsEvent(txsCh)
	defer txsSub.Unsubscribe()

	// Process txns via batcher
	batcher, err := NewBatcher(s.Config.Coinbase, s.Eth)
	if err != nil {
<<<<<<< HEAD
		log.Crit("["+funcName()+"] Failed to start batcher", "err", err)
=======
		log.Crit("[Sequencer: batchingLoop] Failed to start batcher", "err", err)
>>>>>>> 4a5a9242
	}

	var batchTxs []*types.Transaction

	// Loop over txns
	for {
		select {
		case <-ticker.C:
			// Get pending txs - locals and remotes, sorted by price
			var txs []*types.Transaction
			signer := types.MakeSigner(batcher.chainConfig, batcher.header.Number)

			pending := s.Eth.TxPool().Pending(true)
			localTxs, remoteTxs := make(map[common.Address]types.Transactions), pending
			for _, account := range s.Eth.TxPool().Locals() {
				if txs = remoteTxs[account]; len(txs) > 0 {
					delete(remoteTxs, account)
					localTxs[account] = txs
				}
			}
			if len(localTxs) > 0 {
				sortedTxs := types.NewTransactionsByPriceAndNonce(signer, localTxs, batcher.header.BaseFee)
				batchTxs, err = s.addTxsToBatchAndCommit(batcher, sortedTxs, batchTxs, signer)
				if err != nil {
<<<<<<< HEAD
					log.Crit("["+funcName()+"] Failed to process local txs", "err", err)
=======
					log.Crit("[Sequencer: batchingLoop] Failed to process local txs", "err", err)
>>>>>>> 4a5a9242
				}
			}
			if len(remoteTxs) > 0 {
				sortedTxs := types.NewTransactionsByPriceAndNonce(signer, remoteTxs, batcher.header.BaseFee)
				batchTxs, err = s.addTxsToBatchAndCommit(batcher, sortedTxs, batchTxs, signer)
				if err != nil {
<<<<<<< HEAD
					log.Crit("["+funcName()+"] Failed to process remote txs", "err", err)
=======
					log.Crit("[Sequencer: batchingLoop] Failed to process remote txs", "err", err)
>>>>>>> 4a5a9242
				}
			}
			if len(batchTxs) > 0 {
				err = s.sendBatch(batcher)
				if err != nil {
<<<<<<< HEAD
					log.Crit("["+funcName()+"] Failed to send transaction to batch", "err", err)
=======
					log.Crit("[Sequencer: batchingLoop] Failed to send transaction to batch", "err", err)
>>>>>>> 4a5a9242
				}
			}
			batchTxs = nil
		case ev := <-txsCh:
			// Batch txs in case of txEvent
			txs := make(map[common.Address]types.Transactions)
			signer := types.MakeSigner(batcher.chainConfig, batcher.header.Number)
			for _, tx := range ev.Txs {
				acc, _ := types.Sender(signer, tx)
				txs[acc] = append(txs[acc], tx)
			}
			sortedTxs := types.NewTransactionsByPriceAndNonce(signer, txs, batcher.header.BaseFee)
			batchTxs, err = s.addTxsToBatchAndCommit(batcher, sortedTxs, batchTxs, signer)
			if err != nil {
<<<<<<< HEAD
				log.Crit("["+funcName()+"] Failed to process txsCh event ", "err", err)
=======
				log.Crit("[Sequencer: batchingLoop] Failed to process txsCh event ", "err", err)
>>>>>>> 4a5a9242
			}
		case <-s.Ctx.Done():
			return
		}
	}
}

func (s *Sequencer) sequencingLoop(genesisRoot common.Hash) {
	defer s.Wg.Done()

	// Ticker
	var ticker = time.NewTicker(timeInterval)
	defer ticker.Stop()

	// Watch AssertionCreated event
	createdCh := make(chan *bindings.IRollupAssertionCreated, 4096)
	createdSub, err := s.Rollup.Contract.WatchAssertionCreated(&bind.WatchOpts{Context: s.Ctx}, createdCh)
	if err != nil {
<<<<<<< HEAD
		log.Crit("["+funcName()+"] Failed to watch rollup event", "err", err)
=======
		log.Crit("[Sequencer: sequencingLoop] Failed to watch rollup event", "err", err)
>>>>>>> 4a5a9242
	}
	defer createdSub.Unsubscribe()

	// Current confirmed assertion, initalize it to genesis
	// TODO: sync from L1 Rollup
	confirmedAssertion := &rollupTypes.Assertion{
		ID:                    new(big.Int),
		VmHash:                genesisRoot,
		CumulativeGasUsed:     new(big.Int),
		InboxSize:             new(big.Int),
		Deadline:              new(big.Int),
		PrevCumulativeGasUsed: new(big.Int),
	}
	// Assertion created and pending for confirmation
	var pendingAssertion *rollupTypes.Assertion
	// Assertion to be created on L1 Rollup
	queuedAssertion := confirmedAssertion.Copy()
	queuedAssertion.StartBlock = 1

	// Create assertion on L1 Rollup
	commitAssertion := func() {
		pendingAssertion = queuedAssertion.Copy()
		queuedAssertion.StartBlock = queuedAssertion.EndBlock + 1
		queuedAssertion.PrevCumulativeGasUsed = new(big.Int).Set(queuedAssertion.CumulativeGasUsed)
		_, err = s.Rollup.CreateAssertion(
			pendingAssertion.VmHash,
			pendingAssertion.InboxSize,
			pendingAssertion.CumulativeGasUsed,
			confirmedAssertion.VmHash,
			confirmedAssertion.CumulativeGasUsed,
		)
		if errors.Is(err, core.ErrInsufficientFunds) {
<<<<<<< HEAD
			log.Crit("["+funcName()+"] Insufficient Funds to send Tx", "error", err)
		}
		if err != nil {
			log.Error("["+funcName()+"] Can not create DA", "error", err)
=======
			log.Crit("[Sequencer: sequencingLoop] Insufficient Funds to send Tx", "error", err)
		}
		if err != nil {
			log.Error("[Sequencer: sequencingLoop] Can not create DA", "error", err)
>>>>>>> 4a5a9242
		}
	}

	// Blocks from the batchingLoop that will be sent to the inbox in the next tick
	var batchBlocks types.Blocks

	for {
		select {
		case <-ticker.C:
			if len(batchBlocks) == 0 {
				continue
			}
			batch := rollupTypes.NewTxBatch(batchBlocks, 0) // TODO: handle max batch size
			contexts, txLengths, txs, err := batch.SerializeToArgs()
			if err != nil {
<<<<<<< HEAD
				log.Error("["+funcName()+"] Can not serialize batch", "error", err)
=======
				log.Error("[Sequencer: sequencingLoop] Can not serialize batch", "error", err)
>>>>>>> 4a5a9242
				continue
			}
			_, err = s.Inbox.AppendTxBatch(contexts, txLengths, txs)
			if errors.Is(err, core.ErrInsufficientFunds) {
<<<<<<< HEAD
				log.Crit("["+funcName()+"] Insufficient Funds to send Tx", "error", err)
			}
			if err != nil {
				log.Error("["+funcName()+"] Can not sequence batch", "error", err)
=======
				log.Crit("[Sequencer: sequencingLoop] Insufficient Funds to send Tx", "error", err)
			}
			if err != nil {
				log.Error("[Sequencer: sequencingLoop] Can not sequence batch", "error", err)
>>>>>>> 4a5a9242
				continue
			}
			// Update queued assertion to latest batch
			queuedAssertion.VmHash = batch.LastBlockRoot()
			queuedAssertion.CumulativeGasUsed.Add(queuedAssertion.CumulativeGasUsed, batch.GasUsed)
			queuedAssertion.InboxSize.Add(queuedAssertion.InboxSize, batch.InboxSize())
			queuedAssertion.EndBlock = batch.LastBlockNumber()
			// If no assertion is pending, commit it
			if pendingAssertion == nil {
				commitAssertion()
			}
			batchBlocks = nil
		case blocks := <-s.blockCh:
			// Add blocks
			batchBlocks = append(batchBlocks, blocks...)
		case ev := <-createdCh:
			// New assertion created on L1 Rollup
			if common.Address(ev.AsserterAddr) == s.Config.Coinbase {
				if ev.VmHash == pendingAssertion.VmHash {
					// If assertion is created by us, get ID and deadline
					pendingAssertion.ID = ev.AssertionID
					pendingAssertion.Deadline, err = s.AssertionMap.GetDeadline(ev.AssertionID)
					if err != nil {
<<<<<<< HEAD
						log.Error("["+funcName()+"] Can not get DA deadline", "error", err)
=======
						log.Error("[Sequencer: sequencingLoop] Can not get DA deadline", "error", err)
>>>>>>> 4a5a9242
						continue
					}
					// Send to confirmation goroutine to confirm it
					s.pendingAssertionCh <- pendingAssertion
				}
			}
		case id := <-s.confirmedIDCh:
			// New assertion confirmed
			if pendingAssertion.ID.Cmp(id) == 0 {
				confirmedAssertion = pendingAssertion
				if pendingAssertion.VmHash == queuedAssertion.VmHash {
					// We are done here, waiting for new batches
					pendingAssertion = nil
				} else {
					// Commit queued assertion
					commitAssertion()
				}
			} else {
				// TODO: decentralized sequencer
				// TODO: rewind blockchain, sync from L1, reset states
<<<<<<< HEAD
				log.Error("["+funcName()+"] Confirmed ID is not current pending one", "get", id.String(), "expected", pendingAssertion.ID.String())
=======
				log.Error("[Sequencer: sequencingLoop] Confirmed ID is not current pending one", "get", id.String(), "expected", pendingAssertion.ID.String())
>>>>>>> 4a5a9242
			}
		case <-s.Ctx.Done():
			return
		}
	}
}

// This goroutine tries to confirm created assertions
func (s *Sequencer) confirmationLoop() {
	defer s.Wg.Done()

	// Watch AssertionConfirmed event
	confirmedCh := make(chan *bindings.IRollupAssertionConfirmed, 4096)
	confirmedSub, err := s.Rollup.Contract.WatchAssertionConfirmed(&bind.WatchOpts{Context: s.Ctx}, confirmedCh)
	if err != nil {
<<<<<<< HEAD
		log.Crit("["+funcName()+"] Failed to watch rollup event", "err", err)
=======
		log.Crit("[Sequencer: confirmationLoop] Failed to watch rollup event", "err", err)
>>>>>>> 4a5a9242
	}
	defer confirmedSub.Unsubscribe()

	// Watch L1 blockchain for confirmation period
	headCh := make(chan *types.Header, 4096)
	headSub, err := s.L1.SubscribeNewHead(s.Ctx, headCh)
	if err != nil {
<<<<<<< HEAD
		log.Crit("["+funcName()+"] Failed to watch l1 chain head", "err", err)
=======
		log.Crit("[Sequencer: confirmationLoop] Failed to watch l1 chain head", "err", err)
>>>>>>> 4a5a9242
	}
	defer headSub.Unsubscribe()

	challengedCh := make(chan *bindings.IRollupAssertionChallenged, 4096)
	challengedSub, err := s.Rollup.Contract.WatchAssertionChallenged(&bind.WatchOpts{Context: s.Ctx}, challengedCh)
	if err != nil {
<<<<<<< HEAD
		log.Crit("["+funcName()+"] Failed to watch rollup event", "err", err)
=======
		log.Crit("[Sequencer: confirmationLoop] Failed to watch rollup event", "err", err)
>>>>>>> 4a5a9242
	}
	defer challengedSub.Unsubscribe()
	isInChallenge := false

	// Current pending assertion from sequencing goroutine
	// TODO: watch multiple pending assertions
	var pendingAssertion *rollupTypes.Assertion
	pendingConfirmationSent := true
	pendingConfirmed := true

	for {
		if isInChallenge {
			// Waif for the challenge resolved
			select {
			case <-s.challengeResoutionCh:
<<<<<<< HEAD
				log.Info("["+funcName()+"] challenge finished")
=======
				log.Info("[Sequencer: confirmationLoop] challenge finished")
>>>>>>> 4a5a9242
				isInChallenge = false
			case <-s.Ctx.Done():
				return
			}
		} else {
			select {
			case header := <-headCh:
				// New block mined on L1
				if !pendingConfirmationSent && !pendingConfirmed {
					if header.Number.Uint64() >= pendingAssertion.Deadline.Uint64() {
						// Confirmation period has past, confirm it
						_, err := s.Rollup.ConfirmFirstUnresolvedAssertion()
						if errors.Is(err, core.ErrInsufficientFunds) {
<<<<<<< HEAD
							log.Crit("["+funcName()+"] Insufficient Funds to send Tx", "error", err)
						}
						if err != nil {
							// log.Error("Failed to confirm DA", "error", err)
							log.Crit("["+funcName()+"] Failed to confirm DA", "err", err)
=======
							log.Crit("[Sequencer: confirmationLoop] Insufficient Funds to send Tx", "error", err)
						}
						if err != nil {
							// log.Error("Failed to confirm DA", "error", err)
							log.Crit("[Sequencer: confirmationLoop] Failed to confirm DA", "err", err)
>>>>>>> 4a5a9242
							// TODO: wait some time before retry
							continue
						}
						pendingConfirmationSent = true
					}
				}
			case ev := <-confirmedCh:
				// New confirmed assertion
				if ev.AssertionID.Cmp(pendingAssertion.ID) == 0 {
					// Notify sequencing goroutine
					s.confirmedIDCh <- pendingAssertion.ID
					pendingConfirmed = true
				}
			case newPendingAssertion := <-s.pendingAssertionCh:
				// New assertion created by sequencing goroutine
				if !pendingConfirmed {
					// TODO: support multiple pending assertion
<<<<<<< HEAD
					log.Error("["+funcName()+"] Got another DA request before current is confirmed")
=======
					log.Error("[Sequencer: confirmationLoop] Got another DA request before current is confirmed")
>>>>>>> 4a5a9242
					continue
				}
				pendingAssertion = newPendingAssertion.Copy()
				pendingConfirmationSent = false
				pendingConfirmed = false
			case ev := <-challengedCh:
				// New challenge raised
				if ev.AssertionID.Cmp(pendingAssertion.ID) == 0 {
					s.challengeCh <- &challengeCtx{
						ev.ChallengeAddr,
						pendingAssertion,
					}
					isInChallenge = true
				}
			case <-s.Ctx.Done():
				return
			}
		}
	}
}

func (s *Sequencer) challengeLoop() {
	defer s.Wg.Done()

	abi, err := bindings.IChallengeMetaData.GetAbi()
	if err != nil {
<<<<<<< HEAD
		log.Crit("["+funcName()+"] Failed to get IChallenge ABI", "err", err)
=======
		log.Crit("[Sequencer: challengeLoop] Failed to get IChallenge ABI", "err", err)
>>>>>>> 4a5a9242
	}

	// Watch L1 blockchain for challenge timeout
	headCh := make(chan *types.Header, 4096)
	headSub, err := s.L1.SubscribeNewHead(s.Ctx, headCh)
	if err != nil {
<<<<<<< HEAD
		log.Crit("["+funcName()+"] Failed to watch l1 chain head", "err", err)
=======
		log.Crit("[Sequencer: challengeLoop] Failed to watch l1 chain head", "err", err)
>>>>>>> 4a5a9242
	}
	defer headSub.Unsubscribe()

	var challengeSession *bindings.IChallengeSession
	var states []*proof.ExecutionState

	var bisectedCh chan *bindings.IChallengeBisected
	var bisectedSub event.Subscription
	var challengeCompletedCh chan *bindings.IChallengeChallengeCompleted
	var challengeCompletedSub event.Subscription

	inChallenge := false
	var opponentTimeoutBlock uint64

	for {
		if inChallenge {
			select {
			case ev := <-bisectedCh:
				// case get bisection, if is our turn
				//   if in single step, submit proof
				//   if multiple step, track current segment, update
				responder, err := challengeSession.CurrentResponder()
				if err != nil {
					// TODO: error handling
<<<<<<< HEAD
					log.Error("["+funcName()+"] Can not get current responder", "error", err)
=======
					log.Error("[Sequencer: challengeLoop] Can not get current responder", "error", err)
>>>>>>> 4a5a9242
					continue
				}
				if responder == common.Address(s.Config.Coinbase) {
					// If it's our turn
					err := services.RespondBisection(s.BaseService, abi, challengeSession, ev, states, common.Hash{}, false)
					if err != nil {
						// TODO: error handling
<<<<<<< HEAD
						log.Error("["+funcName()+"] Can not respond to bisection", "error", err)
=======
						log.Error("[Sequencer: challengeLoop] Can not respond to bisection", "error", err)
>>>>>>> 4a5a9242
						continue
					}
				} else {
					opponentTimeLeft, err := challengeSession.CurrentResponderTimeLeft()
					if err != nil {
						// TODO: error handling
<<<<<<< HEAD
						log.Error("["+funcName()+"] Can not get current responder left time", "error", err)
						continue
					}
					log.Info("["+funcName()+"] Opponent time left", "time", opponentTimeLeft)
=======
						log.Error("[Sequencer: challengeLoop] Can not get current responder left time", "error", err)
						continue
					}
					log.Info("[Sequencer: challengeLoop] Opponent time left", "time", opponentTimeLeft)
>>>>>>> 4a5a9242
					opponentTimeoutBlock = ev.Raw.BlockNumber + opponentTimeLeft.Uint64()
				}
			case header := <-headCh:
				if opponentTimeoutBlock == 0 {
					continue
				}
				// TODO: can we use >= here?
				if header.Number.Uint64() > opponentTimeoutBlock {
					_, err := challengeSession.Timeout()
					if err != nil {
<<<<<<< HEAD
						log.Error("["+funcName()+"] Can not timeout opponent", "error", err)
=======
						log.Error("[Sequencer: challengeLoop] Can not timeout opponent", "error", err)
>>>>>>> 4a5a9242
						continue
						// TODO: wait some time before retry
						// TODO: fix race condition
					}
				}
			case ev := <-challengeCompletedCh:
				// TODO: handle if we are not winner --> state corrupted
<<<<<<< HEAD
				log.Info("[[Sequencer: "+funcName()+"] Challenge completed", "winner", ev.Winner)
=======
				log.Info("[[Sequencer: challengeLoop] Challenge completed", "winner", ev.Winner)
>>>>>>> 4a5a9242
				bisectedSub.Unsubscribe()
				challengeCompletedSub.Unsubscribe()
				states = []*proof.ExecutionState{}
				inChallenge = false
				s.challengeResoutionCh <- struct{}{}
			case <-s.Ctx.Done():
				bisectedSub.Unsubscribe()
				challengeCompletedSub.Unsubscribe()
				return
			}
		} else {
			select {
			case ctx := <-s.challengeCh:
				challenge, err := bindings.NewIChallenge(ctx.challengeAddr, s.L1)
				if err != nil {
<<<<<<< HEAD
					log.Crit("["+funcName()+"] Failed to access ongoing challenge", "address", ctx.challengeAddr, "err", err)
=======
					log.Crit("[Sequencer: challengeLoop] Failed to access ongoing challenge", "address", ctx.challengeAddr, "err", err)
>>>>>>> 4a5a9242
				}
				challengeSession = &bindings.IChallengeSession{
					Contract:     challenge,
					CallOpts:     bind.CallOpts{Pending: true, Context: s.Ctx},
					TransactOpts: *s.TransactOpts,
				}
				bisectedCh = make(chan *bindings.IChallengeBisected, 4096)
				bisectedSub, err = challenge.WatchBisected(&bind.WatchOpts{Context: s.Ctx}, bisectedCh)
				if err != nil {
<<<<<<< HEAD
					log.Crit("["+funcName()+"] Failed to watch challenge event", "err", err)
=======
					log.Crit("[Sequencer: challengeLoop] Failed to watch challenge event", "err", err)
>>>>>>> 4a5a9242
				}
				challengeCompletedCh = make(chan *bindings.IChallengeChallengeCompleted, 4096)
				challengeCompletedSub, err = challenge.WatchChallengeCompleted(&bind.WatchOpts{Context: s.Ctx}, challengeCompletedCh)
				if err != nil {
<<<<<<< HEAD
					log.Crit("["+funcName()+"] Failed to watch challenge event", "err", err)
				}
				log.Info("["+funcName()+"] to generate state from", "start", ctx.assertion.StartBlock, "to", ctx.assertion.EndBlock)
				log.Info("["+funcName()+"] backend", "start", ctx.assertion.StartBlock, "to", ctx.assertion.EndBlock)
=======
					log.Crit("[Sequencer: challengeLoop] Failed to watch challenge event", "err", err)
				}
				log.Info("[Sequencer: challengeLoop] to generate state from", "start", ctx.assertion.StartBlock, "to", ctx.assertion.EndBlock)
				log.Info("[Sequencer: challengeLoop] backend", "start", ctx.assertion.StartBlock, "to", ctx.assertion.EndBlock)
>>>>>>> 4a5a9242
				states, err = proof.GenerateStates(
					s.ProofBackend,
					s.Ctx,
					ctx.assertion.PrevCumulativeGasUsed,
					ctx.assertion.StartBlock,
					ctx.assertion.EndBlock+1,
					nil,
				)
				if err != nil {
<<<<<<< HEAD
					log.Crit("["+funcName()+"] Failed to generate states", "err", err)
				}
				_, err = challengeSession.InitializeChallengeLength(new(big.Int).SetUint64(uint64(len(states)) - 1))
				if err != nil {
					log.Crit("["+funcName()+"] Failed to initialize challenge", "err", err)
=======
					log.Crit("[Sequencer: challengeLoop] Failed to generate states", "err", err)
				}
				_, err = challengeSession.InitializeChallengeLength(new(big.Int).SetUint64(uint64(len(states)) - 1))
				if err != nil {
					log.Crit("[Sequencer: challengeLoop] Failed to initialize challenge", "err", err)
>>>>>>> 4a5a9242
				}
				inChallenge = true
			case <-headCh:
				continue // consume channel values
			case <-s.Ctx.Done():
				return
			}
		}
	}
}

func (s *Sequencer) Start() error {
	genesis := s.BaseService.Start(true, true)

	s.Wg.Add(4)
	go s.batchingLoop()
	go s.sequencingLoop(genesis.Root())
	go s.confirmationLoop()
	go s.challengeLoop()
	log.Info("Sequencer started")
	return nil
}

func (s *Sequencer) Stop() error {
	log.Info("Sequencer stopped")
	s.Cancel()
	s.Wg.Wait()
	return nil
}

func (s *Sequencer) APIs() []rpc.API {
	// TODO: sequencer APIs
	return []rpc.API{}
}<|MERGE_RESOLUTION|>--- conflicted
+++ resolved
@@ -34,19 +34,11 @@
 func RegisterService(stack *node.Node, eth services.Backend, proofBackend proof.Backend, cfg *services.Config, auth *bind.TransactOpts) {
 	sequencer, err := New(eth, proofBackend, cfg, auth)
 	if err != nil {
-<<<<<<< HEAD
 		log.Crit("["+funcName()+"] Failed to register the Rollup service", "err", err)
 	}
 	stack.RegisterLifecycle(sequencer)
 	// stack.RegisterAPIs(seq.APIs())
 	log.Info("["+funcName()+"] Sequencer registered")
-=======
-		log.Crit("[Sequencer: RegisterService] Failed to register the Rollup service", "err", err)
-	}
-	stack.RegisterLifecycle(sequencer)
-	// stack.RegisterAPIs(seq.APIs())
-	log.Info("[Sequencer: RegisterService] Sequencer registered")
->>>>>>> 4a5a9242
 }
 
 type challengeCtx struct {
@@ -99,11 +91,7 @@
 		// Check if tx exists on chain
 		prevTx, _, _, _, err := s.ProofBackend.GetTransaction(s.Ctx, tx.Hash())
 		if err != nil {
-<<<<<<< HEAD
 			return batchTxs, fmt.Errorf("["+funcName()+"] Checking GetTransaction, err: %w", err)
-=======
-			return batchTxs, fmt.Errorf("[Sequencer: modifyTxnsInBatch] Checking GetTransaction, err: %w", err)
->>>>>>> 4a5a9242
 		}
 		if prevTx == nil {
 			batchTxs = append(batchTxs, tx)
@@ -116,11 +104,7 @@
 func (s *Sequencer) sendBatch(batcher *Batcher) error {
 	blocks, err := batcher.Batch()
 	if err != nil {
-<<<<<<< HEAD
 		return fmt.Errorf("["+funcName()+"] Failed to batch blocks, err: %w", err)
-=======
-		return fmt.Errorf("[Sequencer: sendBatch] Failed to batch blocks, err: %w", err)
->>>>>>> 4a5a9242
 	}
 	s.blockCh <- blocks
 	return nil
@@ -137,11 +121,7 @@
 			}
 			batchTxs, err := s.modifyTxnsInBatch(batchTxs, tx)
 			if err != nil {
-<<<<<<< HEAD
 				return batchTxs, fmt.Errorf("["+funcName()+"] Modifying batch failed, err: %w", err)
-=======
-				return batchTxs, fmt.Errorf("[Sequencer: addTxsToBatchAndCommit] Modifying batch failed, err: %w", err)
->>>>>>> 4a5a9242
 			}
 			txs.Pop()
 		}
@@ -151,11 +131,7 @@
 	}
 	err := batcher.CommitTransactions(batchTxs)
 	if err != nil {
-<<<<<<< HEAD
 		return nil, fmt.Errorf("["+funcName()+"] Failed to commit transactions, err: %w", err)
-=======
-		return nil, fmt.Errorf("[Sequencer: addTxsToBatchAndCommit] Failed to commit transactions, err: %w", err)
->>>>>>> 4a5a9242
 	}
 	return batchTxs, nil
 }
@@ -177,11 +153,7 @@
 	// Process txns via batcher
 	batcher, err := NewBatcher(s.Config.Coinbase, s.Eth)
 	if err != nil {
-<<<<<<< HEAD
 		log.Crit("["+funcName()+"] Failed to start batcher", "err", err)
-=======
-		log.Crit("[Sequencer: batchingLoop] Failed to start batcher", "err", err)
->>>>>>> 4a5a9242
 	}
 
 	var batchTxs []*types.Transaction
@@ -206,32 +178,20 @@
 				sortedTxs := types.NewTransactionsByPriceAndNonce(signer, localTxs, batcher.header.BaseFee)
 				batchTxs, err = s.addTxsToBatchAndCommit(batcher, sortedTxs, batchTxs, signer)
 				if err != nil {
-<<<<<<< HEAD
 					log.Crit("["+funcName()+"] Failed to process local txs", "err", err)
-=======
-					log.Crit("[Sequencer: batchingLoop] Failed to process local txs", "err", err)
->>>>>>> 4a5a9242
 				}
 			}
 			if len(remoteTxs) > 0 {
 				sortedTxs := types.NewTransactionsByPriceAndNonce(signer, remoteTxs, batcher.header.BaseFee)
 				batchTxs, err = s.addTxsToBatchAndCommit(batcher, sortedTxs, batchTxs, signer)
 				if err != nil {
-<<<<<<< HEAD
 					log.Crit("["+funcName()+"] Failed to process remote txs", "err", err)
-=======
-					log.Crit("[Sequencer: batchingLoop] Failed to process remote txs", "err", err)
->>>>>>> 4a5a9242
 				}
 			}
 			if len(batchTxs) > 0 {
 				err = s.sendBatch(batcher)
 				if err != nil {
-<<<<<<< HEAD
 					log.Crit("["+funcName()+"] Failed to send transaction to batch", "err", err)
-=======
-					log.Crit("[Sequencer: batchingLoop] Failed to send transaction to batch", "err", err)
->>>>>>> 4a5a9242
 				}
 			}
 			batchTxs = nil
@@ -246,11 +206,7 @@
 			sortedTxs := types.NewTransactionsByPriceAndNonce(signer, txs, batcher.header.BaseFee)
 			batchTxs, err = s.addTxsToBatchAndCommit(batcher, sortedTxs, batchTxs, signer)
 			if err != nil {
-<<<<<<< HEAD
 				log.Crit("["+funcName()+"] Failed to process txsCh event ", "err", err)
-=======
-				log.Crit("[Sequencer: batchingLoop] Failed to process txsCh event ", "err", err)
->>>>>>> 4a5a9242
 			}
 		case <-s.Ctx.Done():
 			return
@@ -269,11 +225,7 @@
 	createdCh := make(chan *bindings.IRollupAssertionCreated, 4096)
 	createdSub, err := s.Rollup.Contract.WatchAssertionCreated(&bind.WatchOpts{Context: s.Ctx}, createdCh)
 	if err != nil {
-<<<<<<< HEAD
 		log.Crit("["+funcName()+"] Failed to watch rollup event", "err", err)
-=======
-		log.Crit("[Sequencer: sequencingLoop] Failed to watch rollup event", "err", err)
->>>>>>> 4a5a9242
 	}
 	defer createdSub.Unsubscribe()
 
@@ -306,17 +258,10 @@
 			confirmedAssertion.CumulativeGasUsed,
 		)
 		if errors.Is(err, core.ErrInsufficientFunds) {
-<<<<<<< HEAD
 			log.Crit("["+funcName()+"] Insufficient Funds to send Tx", "error", err)
 		}
 		if err != nil {
 			log.Error("["+funcName()+"] Can not create DA", "error", err)
-=======
-			log.Crit("[Sequencer: sequencingLoop] Insufficient Funds to send Tx", "error", err)
-		}
-		if err != nil {
-			log.Error("[Sequencer: sequencingLoop] Can not create DA", "error", err)
->>>>>>> 4a5a9242
 		}
 	}
 
@@ -332,26 +277,15 @@
 			batch := rollupTypes.NewTxBatch(batchBlocks, 0) // TODO: handle max batch size
 			contexts, txLengths, txs, err := batch.SerializeToArgs()
 			if err != nil {
-<<<<<<< HEAD
 				log.Error("["+funcName()+"] Can not serialize batch", "error", err)
-=======
-				log.Error("[Sequencer: sequencingLoop] Can not serialize batch", "error", err)
->>>>>>> 4a5a9242
 				continue
 			}
 			_, err = s.Inbox.AppendTxBatch(contexts, txLengths, txs)
 			if errors.Is(err, core.ErrInsufficientFunds) {
-<<<<<<< HEAD
 				log.Crit("["+funcName()+"] Insufficient Funds to send Tx", "error", err)
 			}
 			if err != nil {
 				log.Error("["+funcName()+"] Can not sequence batch", "error", err)
-=======
-				log.Crit("[Sequencer: sequencingLoop] Insufficient Funds to send Tx", "error", err)
-			}
-			if err != nil {
-				log.Error("[Sequencer: sequencingLoop] Can not sequence batch", "error", err)
->>>>>>> 4a5a9242
 				continue
 			}
 			// Update queued assertion to latest batch
@@ -375,11 +309,7 @@
 					pendingAssertion.ID = ev.AssertionID
 					pendingAssertion.Deadline, err = s.AssertionMap.GetDeadline(ev.AssertionID)
 					if err != nil {
-<<<<<<< HEAD
 						log.Error("["+funcName()+"] Can not get DA deadline", "error", err)
-=======
-						log.Error("[Sequencer: sequencingLoop] Can not get DA deadline", "error", err)
->>>>>>> 4a5a9242
 						continue
 					}
 					// Send to confirmation goroutine to confirm it
@@ -400,11 +330,7 @@
 			} else {
 				// TODO: decentralized sequencer
 				// TODO: rewind blockchain, sync from L1, reset states
-<<<<<<< HEAD
 				log.Error("["+funcName()+"] Confirmed ID is not current pending one", "get", id.String(), "expected", pendingAssertion.ID.String())
-=======
-				log.Error("[Sequencer: sequencingLoop] Confirmed ID is not current pending one", "get", id.String(), "expected", pendingAssertion.ID.String())
->>>>>>> 4a5a9242
 			}
 		case <-s.Ctx.Done():
 			return
@@ -420,11 +346,7 @@
 	confirmedCh := make(chan *bindings.IRollupAssertionConfirmed, 4096)
 	confirmedSub, err := s.Rollup.Contract.WatchAssertionConfirmed(&bind.WatchOpts{Context: s.Ctx}, confirmedCh)
 	if err != nil {
-<<<<<<< HEAD
 		log.Crit("["+funcName()+"] Failed to watch rollup event", "err", err)
-=======
-		log.Crit("[Sequencer: confirmationLoop] Failed to watch rollup event", "err", err)
->>>>>>> 4a5a9242
 	}
 	defer confirmedSub.Unsubscribe()
 
@@ -432,22 +354,14 @@
 	headCh := make(chan *types.Header, 4096)
 	headSub, err := s.L1.SubscribeNewHead(s.Ctx, headCh)
 	if err != nil {
-<<<<<<< HEAD
 		log.Crit("["+funcName()+"] Failed to watch l1 chain head", "err", err)
-=======
-		log.Crit("[Sequencer: confirmationLoop] Failed to watch l1 chain head", "err", err)
->>>>>>> 4a5a9242
 	}
 	defer headSub.Unsubscribe()
 
 	challengedCh := make(chan *bindings.IRollupAssertionChallenged, 4096)
 	challengedSub, err := s.Rollup.Contract.WatchAssertionChallenged(&bind.WatchOpts{Context: s.Ctx}, challengedCh)
 	if err != nil {
-<<<<<<< HEAD
 		log.Crit("["+funcName()+"] Failed to watch rollup event", "err", err)
-=======
-		log.Crit("[Sequencer: confirmationLoop] Failed to watch rollup event", "err", err)
->>>>>>> 4a5a9242
 	}
 	defer challengedSub.Unsubscribe()
 	isInChallenge := false
@@ -463,11 +377,7 @@
 			// Waif for the challenge resolved
 			select {
 			case <-s.challengeResoutionCh:
-<<<<<<< HEAD
 				log.Info("["+funcName()+"] challenge finished")
-=======
-				log.Info("[Sequencer: confirmationLoop] challenge finished")
->>>>>>> 4a5a9242
 				isInChallenge = false
 			case <-s.Ctx.Done():
 				return
@@ -481,19 +391,11 @@
 						// Confirmation period has past, confirm it
 						_, err := s.Rollup.ConfirmFirstUnresolvedAssertion()
 						if errors.Is(err, core.ErrInsufficientFunds) {
-<<<<<<< HEAD
 							log.Crit("["+funcName()+"] Insufficient Funds to send Tx", "error", err)
 						}
 						if err != nil {
 							// log.Error("Failed to confirm DA", "error", err)
 							log.Crit("["+funcName()+"] Failed to confirm DA", "err", err)
-=======
-							log.Crit("[Sequencer: confirmationLoop] Insufficient Funds to send Tx", "error", err)
-						}
-						if err != nil {
-							// log.Error("Failed to confirm DA", "error", err)
-							log.Crit("[Sequencer: confirmationLoop] Failed to confirm DA", "err", err)
->>>>>>> 4a5a9242
 							// TODO: wait some time before retry
 							continue
 						}
@@ -511,11 +413,7 @@
 				// New assertion created by sequencing goroutine
 				if !pendingConfirmed {
 					// TODO: support multiple pending assertion
-<<<<<<< HEAD
 					log.Error("["+funcName()+"] Got another DA request before current is confirmed")
-=======
-					log.Error("[Sequencer: confirmationLoop] Got another DA request before current is confirmed")
->>>>>>> 4a5a9242
 					continue
 				}
 				pendingAssertion = newPendingAssertion.Copy()
@@ -542,22 +440,14 @@
 
 	abi, err := bindings.IChallengeMetaData.GetAbi()
 	if err != nil {
-<<<<<<< HEAD
 		log.Crit("["+funcName()+"] Failed to get IChallenge ABI", "err", err)
-=======
-		log.Crit("[Sequencer: challengeLoop] Failed to get IChallenge ABI", "err", err)
->>>>>>> 4a5a9242
 	}
 
 	// Watch L1 blockchain for challenge timeout
 	headCh := make(chan *types.Header, 4096)
 	headSub, err := s.L1.SubscribeNewHead(s.Ctx, headCh)
 	if err != nil {
-<<<<<<< HEAD
 		log.Crit("["+funcName()+"] Failed to watch l1 chain head", "err", err)
-=======
-		log.Crit("[Sequencer: challengeLoop] Failed to watch l1 chain head", "err", err)
->>>>>>> 4a5a9242
 	}
 	defer headSub.Unsubscribe()
 
@@ -582,11 +472,7 @@
 				responder, err := challengeSession.CurrentResponder()
 				if err != nil {
 					// TODO: error handling
-<<<<<<< HEAD
 					log.Error("["+funcName()+"] Can not get current responder", "error", err)
-=======
-					log.Error("[Sequencer: challengeLoop] Can not get current responder", "error", err)
->>>>>>> 4a5a9242
 					continue
 				}
 				if responder == common.Address(s.Config.Coinbase) {
@@ -594,28 +480,18 @@
 					err := services.RespondBisection(s.BaseService, abi, challengeSession, ev, states, common.Hash{}, false)
 					if err != nil {
 						// TODO: error handling
-<<<<<<< HEAD
 						log.Error("["+funcName()+"] Can not respond to bisection", "error", err)
-=======
-						log.Error("[Sequencer: challengeLoop] Can not respond to bisection", "error", err)
->>>>>>> 4a5a9242
 						continue
 					}
 				} else {
 					opponentTimeLeft, err := challengeSession.CurrentResponderTimeLeft()
 					if err != nil {
 						// TODO: error handling
-<<<<<<< HEAD
+
 						log.Error("["+funcName()+"] Can not get current responder left time", "error", err)
 						continue
 					}
 					log.Info("["+funcName()+"] Opponent time left", "time", opponentTimeLeft)
-=======
-						log.Error("[Sequencer: challengeLoop] Can not get current responder left time", "error", err)
-						continue
-					}
-					log.Info("[Sequencer: challengeLoop] Opponent time left", "time", opponentTimeLeft)
->>>>>>> 4a5a9242
 					opponentTimeoutBlock = ev.Raw.BlockNumber + opponentTimeLeft.Uint64()
 				}
 			case header := <-headCh:
@@ -626,11 +502,7 @@
 				if header.Number.Uint64() > opponentTimeoutBlock {
 					_, err := challengeSession.Timeout()
 					if err != nil {
-<<<<<<< HEAD
 						log.Error("["+funcName()+"] Can not timeout opponent", "error", err)
-=======
-						log.Error("[Sequencer: challengeLoop] Can not timeout opponent", "error", err)
->>>>>>> 4a5a9242
 						continue
 						// TODO: wait some time before retry
 						// TODO: fix race condition
@@ -638,11 +510,7 @@
 				}
 			case ev := <-challengeCompletedCh:
 				// TODO: handle if we are not winner --> state corrupted
-<<<<<<< HEAD
 				log.Info("[[Sequencer: "+funcName()+"] Challenge completed", "winner", ev.Winner)
-=======
-				log.Info("[[Sequencer: challengeLoop] Challenge completed", "winner", ev.Winner)
->>>>>>> 4a5a9242
 				bisectedSub.Unsubscribe()
 				challengeCompletedSub.Unsubscribe()
 				states = []*proof.ExecutionState{}
@@ -658,11 +526,7 @@
 			case ctx := <-s.challengeCh:
 				challenge, err := bindings.NewIChallenge(ctx.challengeAddr, s.L1)
 				if err != nil {
-<<<<<<< HEAD
 					log.Crit("["+funcName()+"] Failed to access ongoing challenge", "address", ctx.challengeAddr, "err", err)
-=======
-					log.Crit("[Sequencer: challengeLoop] Failed to access ongoing challenge", "address", ctx.challengeAddr, "err", err)
->>>>>>> 4a5a9242
 				}
 				challengeSession = &bindings.IChallengeSession{
 					Contract:     challenge,
@@ -672,26 +536,15 @@
 				bisectedCh = make(chan *bindings.IChallengeBisected, 4096)
 				bisectedSub, err = challenge.WatchBisected(&bind.WatchOpts{Context: s.Ctx}, bisectedCh)
 				if err != nil {
-<<<<<<< HEAD
 					log.Crit("["+funcName()+"] Failed to watch challenge event", "err", err)
-=======
-					log.Crit("[Sequencer: challengeLoop] Failed to watch challenge event", "err", err)
->>>>>>> 4a5a9242
 				}
 				challengeCompletedCh = make(chan *bindings.IChallengeChallengeCompleted, 4096)
 				challengeCompletedSub, err = challenge.WatchChallengeCompleted(&bind.WatchOpts{Context: s.Ctx}, challengeCompletedCh)
 				if err != nil {
-<<<<<<< HEAD
 					log.Crit("["+funcName()+"] Failed to watch challenge event", "err", err)
 				}
 				log.Info("["+funcName()+"] to generate state from", "start", ctx.assertion.StartBlock, "to", ctx.assertion.EndBlock)
 				log.Info("["+funcName()+"] backend", "start", ctx.assertion.StartBlock, "to", ctx.assertion.EndBlock)
-=======
-					log.Crit("[Sequencer: challengeLoop] Failed to watch challenge event", "err", err)
-				}
-				log.Info("[Sequencer: challengeLoop] to generate state from", "start", ctx.assertion.StartBlock, "to", ctx.assertion.EndBlock)
-				log.Info("[Sequencer: challengeLoop] backend", "start", ctx.assertion.StartBlock, "to", ctx.assertion.EndBlock)
->>>>>>> 4a5a9242
 				states, err = proof.GenerateStates(
 					s.ProofBackend,
 					s.Ctx,
@@ -701,19 +554,11 @@
 					nil,
 				)
 				if err != nil {
-<<<<<<< HEAD
 					log.Crit("["+funcName()+"] Failed to generate states", "err", err)
 				}
 				_, err = challengeSession.InitializeChallengeLength(new(big.Int).SetUint64(uint64(len(states)) - 1))
 				if err != nil {
 					log.Crit("["+funcName()+"] Failed to initialize challenge", "err", err)
-=======
-					log.Crit("[Sequencer: challengeLoop] Failed to generate states", "err", err)
-				}
-				_, err = challengeSession.InitializeChallengeLength(new(big.Int).SetUint64(uint64(len(states)) - 1))
-				if err != nil {
-					log.Crit("[Sequencer: challengeLoop] Failed to initialize challenge", "err", err)
->>>>>>> 4a5a9242
 				}
 				inChallenge = true
 			case <-headCh:

package services

import (
	"context"
	"math/big"
	"sync"

	"github.com/ethereum/go-ethereum/accounts/abi/bind"
	"github.com/ethereum/go-ethereum/common"
	"github.com/ethereum/go-ethereum/core"
	"github.com/ethereum/go-ethereum/core/types"
	"github.com/ethereum/go-ethereum/eth/ethconfig"
	"github.com/ethereum/go-ethereum/log"
	"github.com/ethereum/go-ethereum/trie"
	"github.com/specularl2/specular/clients/geth/specular/bindings"
	"github.com/specularl2/specular/clients/geth/specular/proof"
	"github.com/specularl2/specular/clients/geth/specular/rollup/client"
	rollupTypes "github.com/specularl2/specular/clients/geth/specular/rollup/types"
	"github.com/specularl2/specular/clients/geth/specular/rollup/utils/fmt"
)

type BaseService struct {
	Config *Config

	Eth          Backend
	ProofBackend proof.Backend
	L1Client     client.L1BridgeClient
	L1Syncer     *client.L1Syncer

	Cancel context.CancelFunc
	Wg     sync.WaitGroup
}

func NewBaseService(eth Backend, proofBackend proof.Backend, l1Client client.L1BridgeClient, cfg *Config) (*BaseService, error) {
	return &BaseService{
		Config:       cfg,
		Eth:          eth,
		ProofBackend: proofBackend,
		L1Client:     l1Client,
		L1Syncer:     nil,
	}, nil
}

// Starts the rollup service.
func (b *BaseService) Start() (context.Context, error) {
	ctx, cancel := context.WithCancel(context.Background())
	b.Cancel = cancel
<<<<<<< HEAD
=======
	// Check if we are at genesis. TODO: remove.
	if b.Eth.BlockChain().CurrentBlock().NumberU64() != 0 {
		return nil, fmt.Errorf("Service can only start from clean history")
	}
	b.L1Syncer = client.NewL1Syncer(ctx, b.L1Client)
	b.L1Syncer.Start(ctx)
>>>>>>> 793a8de6
	return ctx, nil
}

func (b *BaseService) Stop() error {
	log.Info("Stopping service...")
	b.Cancel()
	b.Wg.Wait()
	log.Info("Service stopped.")
	return nil
}

func (b *BaseService) Chain() *core.BlockChain {
	return b.Eth.BlockChain()
}

// Gets the last validated assertion.
func (b *BaseService) GetLastValidatedAssertion(ctx context.Context) (*rollupTypes.Assertion, error) {
	opts := bind.FilterOpts{Start: b.Config.L1RollupGenesisBlock, Context: ctx}
	assertionID, err := b.L1Client.GetLastValidatedAssertionID(&opts)

	var assertionCreatedEvent *bindings.IRollupAssertionCreated
	var lastValidatedAssertion bindings.IRollupAssertion
	if err != nil {
		// If no assertion was validated (or other errors encountered), try to use the genesis assertion.
		log.Warn("No validated assertions found, using genesis assertion", "err", err)
		assertionCreatedEvent, err = b.L1Client.GetGenesisAssertionCreated(&opts)
		if err != nil {
			return nil, fmt.Errorf("Failed to get `AssertionCreated` event for last validated assertion, err: %w", err)
		}
		// Check that the genesis assertion is correct.
		vmHash := common.BytesToHash(assertionCreatedEvent.VmHash[:])
		genesisRoot := b.Eth.BlockChain().GetBlockByNumber(0).Root()
		if vmHash != genesisRoot {
			return nil, fmt.Errorf("Mismatching genesis %s vs %s", vmHash, genesisRoot.String())
		}
		log.Info("Genesis assertion found", "assertionID", assertionCreatedEvent.AssertionID)
		// Get assertion.
		lastValidatedAssertion, err = b.L1Client.GetAssertion(assertionCreatedEvent.AssertionID)
	} else {
		// If an assertion was validated, use it.
		log.Info("Last validated assertion ID found", "assertionID", assertionID)
		lastValidatedAssertion, err = b.L1Client.GetAssertion(assertionID)
		if err != nil {
			return nil, fmt.Errorf("Failed to get last validated assertion, err: %w", err)
		}
		opts = bind.FilterOpts{Start: lastValidatedAssertion.ProposalTime.Uint64(), Context: ctx}
		assertionCreatedIter, err := b.L1Client.FilterAssertionCreated(&opts)
		if err != nil {
			return nil, fmt.Errorf("Failed to get `AssertionCreated` event for last validated assertion, err: %w", err)
		}
		assertionCreatedEvent, err = filterAssertionCreatedWithID(assertionCreatedIter, assertionID)
	}
	// Initialize assertion.
	assertion := NewAssertionFrom(&lastValidatedAssertion, assertionCreatedEvent)
	// Set its boundaries using parent. TODO: move this out. Use local caching.
	opts = bind.FilterOpts{Start: b.Config.L1RollupGenesisBlock, Context: ctx}
	parentAssertionCreatedIter, err := b.L1Client.FilterAssertionCreated(&opts)
	if err != nil {
		return nil, fmt.Errorf("Failed to get `AssertionCreated` event for parent assertion, err: %w", err)
	}
	parentAssertionCreatedEvent, err := filterAssertionCreatedWithID(parentAssertionCreatedIter, lastValidatedAssertion.Parent)
	if err != nil {
		return nil, fmt.Errorf("Failed to get `AssertionCreated` event for parent assertion, err: %w", err)
	}
	err = b.setL2BlockBoundaries(assertion, parentAssertionCreatedEvent)
	if err != nil {
		return nil, fmt.Errorf("Failed to set L2 block boundaries for last validated assertion, err: %w", err)
	}
	return assertion, nil
}

func (b *BaseService) Stake(ctx context.Context) error {
	staker, err := b.L1Client.GetStaker()
	if err != nil {
		return fmt.Errorf("Failed to get staker, to stake, err: %w", err)
	}
	if !staker.IsStaked {
		err = b.L1Client.Stake(big.NewInt(int64(b.Config.RollupStakeAmount)))
	}
	if err != nil {
		return fmt.Errorf("Failed to stake, err: %w", err)
	}
	return nil
}

// Sync to current L1 block head and commit blocks.
// `start` is the block number to start syncing from.
// Returns the last synced block number (inclusive).
func (b *BaseService) SyncL2ChainToL1Head(ctx context.Context, start uint64) (uint64, error) {
	l1BlockHead, err := b.L1Client.BlockNumber(ctx)
	if err != nil {
		return 0, fmt.Errorf("Failed to sync to L1 head, err: %w", err)
	}
	opts := bind.FilterOpts{Start: start, End: &l1BlockHead, Context: ctx}
	eventsIter, err := b.L1Client.FilterTxBatchAppendedEvents(&opts)
	if err != nil {
		return 0, fmt.Errorf("Failed to sync to L1 head, err: %w", err)
	}
	err = b.processTxBatchAppendedEvents(ctx, eventsIter)
	if err != nil {
		return 0, fmt.Errorf("Failed to sync to L1 head, err: %w", err)
	}
	log.Info(
		"Synced L1->L2",
		"l1 start", start,
		"l1 end", l1BlockHead,
		"l2 size", b.Eth.BlockChain().CurrentBlock().Number(),
	)
	return l1BlockHead, nil
}

func (b *BaseService) SyncLoop(ctx context.Context, start uint64, newBatchCh chan<- struct{}) {
	defer b.Wg.Done()
	// Start watching for new TxBatchAppended events.
	subCtx, cancel := context.WithCancel(ctx)
	batchEventCh := client.SubscribeHeaderMapped[*bindings.ISequencerInboxTxBatchAppended](
		subCtx, b.L1Syncer.LatestHeaderBroker, b.L1Client.FilterTxBatchAppendedEvents, start,
	)
	defer cancel()
	// Process TxBatchAppended events.
	for {
		select {
		case ev := <-batchEventCh:
			log.Info("Processing `TxBatchAppended` event", "l1Block", ev.Raw.BlockNumber)
			err := b.processTxBatchAppendedEvent(ctx, ev)
			if err != nil {
				log.Crit("Failed to process event", "err", err)
			}
			if newBatchCh != nil {
				newBatchCh <- struct{}{}
			}
		case <-ctx.Done():
			return
		}
	}
}

func filterAssertionCreatedWithID(iter *bindings.IRollupAssertionCreatedIterator, assertionID *big.Int) (*bindings.IRollupAssertionCreated, error) {
	var assertionCreated *bindings.IRollupAssertionCreated
	for iter.Next() {
		// Assumes invariant: only one `AssertionCreated` event per assertion ID.
		if iter.Event.AssertionID.Cmp(assertionID) == 0 {
			assertionCreated = iter.Event
			break
		}
	}
	if iter.Error() != nil {
		return nil, fmt.Errorf("Failed to iterate through `AssertionCreated` events, err: %w", iter.Error())
	}
	if assertionCreated == nil {
		return nil, fmt.Errorf("No `AssertionCreated` event found for %v.", assertionID)
	}
	return assertionCreated, nil
}

func (b *BaseService) processTxBatchAppendedEvents(
	ctx context.Context,
	eventsIter *bindings.ISequencerInboxTxBatchAppendedIterator,
) error {
	for eventsIter.Next() {
		err := b.processTxBatchAppendedEvent(ctx, eventsIter.Event)
		if err != nil {
			return fmt.Errorf("Failed to process event, err: %w", err)
		}
	}
	if err := eventsIter.Error(); err != nil {
		return fmt.Errorf("Failed to iterate through events, err: %w", err)
	}
	return nil
}

// Reads tx data associated with batch event and commits as blocks on L2.
func (b *BaseService) processTxBatchAppendedEvent(
	ctx context.Context,
	ev *bindings.ISequencerInboxTxBatchAppended,
) error {
	tx, _, err := b.L1Client.TransactionByHash(ctx, ev.Raw.TxHash)
	if err != nil {
		return fmt.Errorf("Failed to get transaction associated with TxBatchAppended event, err: %w", err)
	}
	// Decode input to appendTxBatch transaction.
	decoded, err := b.L1Client.DecodeAppendTxBatchInput(tx)
	if err != nil {
		return fmt.Errorf("Failed to decode transaction associated with TxBatchAppended event, err: %w", err)
	}
	// Construct batch. TODO: decode into blocks directly.
	batch, err := rollupTypes.TxBatchFromDecoded(decoded)
	if err != nil {
		return fmt.Errorf("Failed to split AppendTxBatch input into batches, err: %w", err)
	}
	log.Info("Decoded batch", "#txs", len(batch.Txs))
	blocks := batch.SplitToBlocks()
	log.Info("Batch split into blocks", "#blocks", len(blocks))
	// Compare the L2 Block Number of the Event to the Current L2 Block Number and commit blocks ahead of the current chain
	// If it causes any performance issue occurs then can be optimized at the batch level by sending 2 batches at once
	for i, block := range blocks {
		if block.BlockNumber <= b.Eth.BlockChain().CurrentBlock().Number().Uint64() {
			if i > 0 {
				blocks = blocks[:i]
				b.commitBlocks(blocks)
			}
			break
		}
	}
	return nil
}

// TODO: clean up.
func (b *BaseService) setL2BlockBoundaries(
	assertion *rollupTypes.Assertion,
	parentAssertionCreatedEvent *bindings.IRollupAssertionCreated,
) error {
	numBlocks := b.Eth.BlockChain().CurrentBlock().Number().Uint64()
	if numBlocks == 0 {
		log.Info("Zero-initializing assertion block boundaries.")
		assertion.StartBlock = 0
		assertion.EndBlock = 0
		return nil
	}
	startFound := false
	// Note: by convention defined in Rollup.sol, the parent VmHash is the
	// same as the child only when the assertion is the genesis assertion.
	// This is a hack to avoid mis-setting `assertion.StartBlock`.
	if assertion.ID == parentAssertionCreatedEvent.AssertionID {
		parentAssertionCreatedEvent.VmHash = common.Hash{}
		startFound = true
	}
	log.Info("Searching for start and end blocks for assertion.", "id", assertion.ID)
	// Find start and end blocks using L2 chain (assumes it's synced at least up to the assertion).
	for i := uint64(0); i <= numBlocks; i++ {
		// TODO: remove assumption of VM hash being the block root.
		root := b.Eth.BlockChain().GetBlockByNumber(i).Root()
		if root == parentAssertionCreatedEvent.VmHash {
			log.Info("Found start block", "l2 block#", i+1)
			assertion.StartBlock = i + 1
			startFound = true
		} else if root == assertion.VmHash {
			log.Info("Found end block", "l2 block#", i)
			assertion.EndBlock = i
			if !startFound {
				return fmt.Errorf("Found end block before start block for assertion with hash %d", assertion.VmHash)
			}
			return nil
		}
	}
	return fmt.Errorf("Could not find start or end block for assertion with hash %s", assertion.VmHash)
}

// commitBlocks executes and commits sequenced blocks to local blockchain
// TODO: this function shares a lot of codes with Batcher
// TODO: use StateProcessor::Process() instead
func (b *BaseService) commitBlocks(blocks []*rollupTypes.SequenceBlock) error {
	if len(blocks) == 0 {
		return nil
	}
	chainConfig := b.Chain().Config()
	parent := b.Chain().CurrentBlock()
	if parent == nil {
		return fmt.Errorf("missing parent")
	}
	num := parent.Number()
	if num.Uint64() != blocks[0].BlockNumber-1 {
		return fmt.Errorf("rollup services unsynced")
	}
	state, err := b.Chain().StateAt(parent.Root())
	if err != nil {
		return err
	}
	state.StartPrefetcher("rollup")
	defer state.StopPrefetcher()

	for _, sblock := range blocks {
		header := &types.Header{
			ParentHash: parent.Hash(),
			Number:     new(big.Int).SetUint64(sblock.BlockNumber),
			GasLimit:   core.CalcGasLimit(parent.GasLimit(), ethconfig.Defaults.Miner.GasCeil), // TODO: this may cause problem if the gas limit generated on sequencer side mismatch with this one
			Time:       sblock.Timestamp,
			Coinbase:   b.Config.SequencerAddr,
			Difficulty: common.Big1, // Fake difficulty. Avoid use 0 here because it means the merge happened
		}
		gasPool := new(core.GasPool).AddGas(header.GasLimit)
		var receipts []*types.Receipt
		for idx, tx := range sblock.Txs {
			state.Prepare(tx.Hash(), idx)
			receipt, err := core.ApplyTransaction(
				chainConfig, b.Chain(), &b.Config.SequencerAddr, gasPool, state, header, tx, &header.GasUsed, *b.Chain().GetVMConfig())
			if err != nil {
				return err
			}
			receipts = append(receipts, receipt)
		}
		// Finalize header
		header.Root = state.IntermediateRoot(b.Chain().Config().IsEIP158(header.Number))
		header.UncleHash = types.CalcUncleHash(nil)
		// Assemble block
		block := types.NewBlock(header, sblock.Txs, nil, receipts, trie.NewStackTrie(nil))
		hash := block.Hash()
		// Finalize receipts and logs
		var logs []*types.Log
		for i, receipt := range receipts {
			// Add block location fields
			receipt.BlockHash = hash
			receipt.BlockNumber = block.Number()
			receipt.TransactionIndex = uint(i)

			// Update the block hash in all logs since it is now available and not when the
			// receipt/log of individual transactions were created.
			for _, log := range receipt.Logs {
				log.BlockHash = hash
			}
			logs = append(logs, receipt.Logs...)
		}
		_, err := b.Chain().WriteBlockAndSetHead(block, receipts, logs, state, true)
		if err != nil {
			return err
		}
	}
	return nil
}<|MERGE_RESOLUTION|>--- conflicted
+++ resolved
@@ -45,15 +45,8 @@
 func (b *BaseService) Start() (context.Context, error) {
 	ctx, cancel := context.WithCancel(context.Background())
 	b.Cancel = cancel
-<<<<<<< HEAD
-=======
-	// Check if we are at genesis. TODO: remove.
-	if b.Eth.BlockChain().CurrentBlock().NumberU64() != 0 {
-		return nil, fmt.Errorf("Service can only start from clean history")
-	}
 	b.L1Syncer = client.NewL1Syncer(ctx, b.L1Client)
 	b.L1Syncer.Start(ctx)
->>>>>>> 793a8de6
 	return ctx, nil
 }
 

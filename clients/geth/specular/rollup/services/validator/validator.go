package validator

import (
	"errors"
	"fmt"
	"math/big"
	"runtime"
	"strings"

	"github.com/ethereum/go-ethereum/accounts/abi/bind"
	"github.com/ethereum/go-ethereum/common"
	"github.com/ethereum/go-ethereum/core"
	"github.com/ethereum/go-ethereum/core/types"
	"github.com/ethereum/go-ethereum/event"
	"github.com/ethereum/go-ethereum/log"
	"github.com/ethereum/go-ethereum/rpc"
	"github.com/specularl2/specular/clients/geth/specular/bindings"
	"github.com/specularl2/specular/clients/geth/specular/proof"
	"github.com/specularl2/specular/clients/geth/specular/rollup/services"
	rollupTypes "github.com/specularl2/specular/clients/geth/specular/rollup/types"
)

type challengeCtx struct {
	opponentAssertion      *rollupTypes.Assertion
	ourAssertion           *rollupTypes.Assertion
	lastValidatedAssertion *rollupTypes.Assertion
}

var errAssertionOverflowedLocalInbox = fmt.Errorf("[Validator] assertion overflowed inbox")
var errValidationFailed = fmt.Errorf("[Validator] validation failed")

type Validator struct {
	*services.BaseService

	newBatchCh           chan struct{}
	challengeCh          chan *challengeCtx
	challengeResoutionCh chan *rollupTypes.Assertion
}

func funcName() string {
    pc, _, _, _ := runtime.Caller(1)
	nameFull := runtime.FuncForPC(pc).Name()    
    splitInput := strings.Split(nameFull, "/")
    return splitInput[len(splitInput)-1]
}

// TODO: this shares a lot of code with sequencer
func New(eth services.Backend, proofBackend proof.Backend, cfg *services.Config, auth *bind.TransactOpts) (*Validator, error) {
	base, err := services.NewBaseService(eth, proofBackend, cfg, auth)
	if err != nil {
		return nil, err
	}
	v := &Validator{
		BaseService:          base,
		newBatchCh:           make(chan struct{}, 4096),
		challengeCh:          make(chan *challengeCtx),
		challengeResoutionCh: make(chan *rollupTypes.Assertion),
	}
	return v, nil
}

// This function will try to validate a pending assertion
func (v *Validator) tryValidateAssertion(lastValidatedAssertion, assertion *rollupTypes.Assertion) error {
	// Find asserted blocks in local blockchain
	inboxSizeDiff := new(big.Int).Sub(assertion.InboxSize, lastValidatedAssertion.InboxSize)
	currentBlockNum := assertion.StartBlock
	currentChainHeight := v.Chain.CurrentBlock().NumberU64()
	var block *types.Block
	targetGasUsed := new(big.Int).Set(lastValidatedAssertion.CumulativeGasUsed)
	for inboxSizeDiff.Cmp(common.Big0) > 0 {
		if currentBlockNum > currentChainHeight {
			return errAssertionOverflowedLocalInbox
		}
		block = v.Chain.GetBlockByNumber(currentBlockNum)
		if block == nil {
			return errAssertionOverflowedLocalInbox
		}
		numTxs := uint64(len(block.Transactions()))
		if numTxs > inboxSizeDiff.Uint64() {
<<<<<<< HEAD
			return fmt.Errorf("["+funcName()+"] UNHANDLED: Assertion created in the middle of block, validator state corrupted!")
=======
			return fmt.Errorf("[Validator: tryValidateAssertion] UNHANDLED: Assertion created in the middle of block, validator state corrupted!")
>>>>>>> 4a5a9242
		}
		targetGasUsed.Add(targetGasUsed, new(big.Int).SetUint64(block.GasUsed()))
		inboxSizeDiff = new(big.Int).Sub(inboxSizeDiff, new(big.Int).SetUint64(numTxs))
		currentBlockNum++
	}
	assertion.EndBlock = currentBlockNum - 1
	targetVmHash := block.Root()
	if targetVmHash != assertion.VmHash || targetGasUsed.Cmp(assertion.CumulativeGasUsed) != 0 {
		// Validation failed
		ourAssertion := &rollupTypes.Assertion{
			VmHash:                targetVmHash,
			CumulativeGasUsed:     targetGasUsed,
			InboxSize:             assertion.InboxSize,
			StartBlock:            assertion.StartBlock,
			EndBlock:              assertion.EndBlock,
			PrevCumulativeGasUsed: new(big.Int).Set(lastValidatedAssertion.CumulativeGasUsed),
		}
		v.challengeCh <- &challengeCtx{assertion, ourAssertion, lastValidatedAssertion}
		return errValidationFailed
	}
	// Validation succeeded, confirm assertion and advance stake
	_, err := v.Rollup.AdvanceStake(assertion.ID)
	if errors.Is(err, core.ErrInsufficientFunds) {
<<<<<<< HEAD
		return fmt.Errorf("["+funcName()+"] Insufficient Funds to send Tx, err: %w", err)
	}
	if err != nil {
		return fmt.Errorf("["+funcName()+"] UNHANDLED: Can't advance stake, validator state corrupted, err: %w", err)
=======
		return fmt.Errorf("[Validator: tryValidateAssertion] Insufficient Funds to send Tx, err: %w", err)
	}
	if err != nil {
		return fmt.Errorf("[Validator: tryValidateAssertion] UNHANDLED: Can't advance stake, validator state corrupted, err: %w", err)
>>>>>>> 4a5a9242
	}
	return nil
}

// This goroutine validates the assertion posted to L1 Rollup, advances
// stake if validated, or challenges if not
func (v *Validator) validationLoop(genesisRoot common.Hash) {
	defer v.Wg.Done()

	// Listen to AssertionCreated event
	assertionEventCh := make(chan *bindings.IRollupAssertionCreated, 4096)
	assertionEventSub, err := v.Rollup.Contract.WatchAssertionCreated(&bind.WatchOpts{Context: v.Ctx}, assertionEventCh)
	if err != nil {
<<<<<<< HEAD
		log.Crit("["+funcName()+"] Failed to watch rollup event", "err", err)
=======
		log.Crit("[Validator: validationLoop] Failed to watch rollup event", "err", err)
>>>>>>> 4a5a9242
	}
	defer assertionEventSub.Unsubscribe()

	// Current agreed assertion, initalize to genesis assertion
	// TODO: sync from L1 when restart
	lastValidatedAssertion := &rollupTypes.Assertion{
		ID:                    new(big.Int),
		VmHash:                genesisRoot,
		CumulativeGasUsed:     new(big.Int),
		InboxSize:             new(big.Int),
		Deadline:              new(big.Int),
		PrevCumulativeGasUsed: new(big.Int),
	}
	// The next assertion to be validated
	var currentAssertion *rollupTypes.Assertion

	isInChallenge := false

	validateCurrentAssertion := func() error {
		// Validate current assertion
		err := v.tryValidateAssertion(lastValidatedAssertion, currentAssertion)
		if err != nil {
			switch {
			case errors.Is(err, errValidationFailed):
				// Validation failed, challenge
				isInChallenge = true
				return nil
			case errors.Is(err, errAssertionOverflowedLocalInbox):
				// Assertion overflowed local inbox, wait for next batch event
<<<<<<< HEAD
				log.Warn("["+funcName()+"] Assertion overflowed local inbox, wait for next batch event", "expected size", currentAssertion.InboxSize)
=======
				log.Warn("[Validator: validationLoop] Assertion overflowed local inbox, wait for next batch event", "expected size", currentAssertion.InboxSize)
>>>>>>> 4a5a9242
				return nil
			default:
				return err
			}
		} 
		// Validation success, clean up
		lastValidatedAssertion = currentAssertion
		currentAssertion = nil
		return nil
	}

	for {
		if isInChallenge {
			// Wait for the challenge resolution
			select {
			case ourAssertion := <-v.challengeResoutionCh:
				log.Info("challenge finished")
				isInChallenge = false
				lastValidatedAssertion = ourAssertion
				currentAssertion = nil
			case <-v.Ctx.Done():
				return
			}
		} else {
			select {
			case <-v.newBatchCh:
				// New block committed, try to validate all pending assertion
				if currentAssertion != nil {
					err := validateCurrentAssertion()
					if err != nil {
						// TODO: error handling instead of panic
<<<<<<< HEAD
						log.Crit("["+funcName()+"] UNHANDLED: Can't validate assertion, validator state corrupted", "err", err)
=======
						log.Crit("[Validator: validationLoop] UNHANDLED: Can't validate assertion, validator state corrupted", "err", err)
>>>>>>> 4a5a9242
					}
				}
			case ev := <-assertionEventCh:
				if ev.AsserterAddr == common.Address(v.Config.Coinbase) {
					// Create by our own for challenge
					continue
				}
				// New assertion created on Rollup
				assertion := &rollupTypes.Assertion{
					ID:                    ev.AssertionID,
					VmHash:                ev.VmHash,
					CumulativeGasUsed:     ev.L2GasUsed,
					InboxSize:             ev.InboxSize,
					StartBlock:            lastValidatedAssertion.EndBlock + 1,
					PrevCumulativeGasUsed: new(big.Int).Set(lastValidatedAssertion.CumulativeGasUsed),
				}
				if currentAssertion != nil {
					// TODO: handle concurrent assertions
<<<<<<< HEAD
					log.Crit("["+funcName()+"] UNHANDLED: concurrent assertion")
=======
					log.Crit("[Validator: validationLoop] UNHANDLED: concurrent assertion")
>>>>>>> 4a5a9242
					continue
				}
				currentAssertion = assertion
				err := validateCurrentAssertion()
				if err != nil {
					// TODO: error handling instead of panic
<<<<<<< HEAD
					log.Crit("["+funcName()+"] UNHANDLED: Can't validate assertion, validator state corrupted", "err", err)
=======
					log.Crit("[Validator: validationLoop] UNHANDLED: Can't validate assertion, validator state corrupted", "err", err)
>>>>>>> 4a5a9242
				}
			case <-v.Ctx.Done():
				return
			}
		}
	}
}

func (v *Validator) challengeLoop() {
	defer v.Wg.Done()

	abi, err := bindings.IChallengeMetaData.GetAbi()
	if err != nil {
<<<<<<< HEAD
		log.Crit("["+funcName()+"] Failed to get IChallenge ABI", "err", err)
=======
		log.Crit("[Validator: challengeLoop] Failed to get IChallenge ABI", "err", err)
>>>>>>> 4a5a9242
	}

	// Watch AssertionCreated event
	createdCh := make(chan *bindings.IRollupAssertionCreated, 4096)
	createdSub, err := v.Rollup.Contract.WatchAssertionCreated(&bind.WatchOpts{Context: v.Ctx}, createdCh)
	if err != nil {
<<<<<<< HEAD
		log.Crit("["+funcName()+"] Failed to watch rollup event", "err", err)
=======
		log.Crit("[Validator: challengeLoop] Failed to watch rollup event", "err", err)
>>>>>>> 4a5a9242
	}
	defer createdSub.Unsubscribe()

	challengedCh := make(chan *bindings.IRollupAssertionChallenged, 4096)
	challengedSub, err := v.Rollup.Contract.WatchAssertionChallenged(&bind.WatchOpts{Context: v.Ctx}, challengedCh)
	if err != nil {
<<<<<<< HEAD
		log.Crit("["+funcName()+"] Failed to watch rollup event", "err", err)
=======
		log.Crit("[Validator: challengeLoop] Failed to watch rollup event", "err", err)
>>>>>>> 4a5a9242
	}
	defer challengedSub.Unsubscribe()

	// Watch L1 blockchain for challenge timeout
	headCh := make(chan *types.Header, 4096)
	headSub, err := v.L1.SubscribeNewHead(v.Ctx, headCh)
	if err != nil {
<<<<<<< HEAD
		log.Crit("["+funcName()+"] Failed to watch l1 chain head", "err", err)
=======
		log.Crit("[Validator: challengeLoop] Failed to watch l1 chain head", "err", err)
>>>>>>> 4a5a9242
	}
	defer headSub.Unsubscribe()

	var challengeSession *bindings.IChallengeSession
	var states []*proof.ExecutionState

	var bisectedCh chan *bindings.IChallengeBisected
	var bisectedSub event.Subscription
	var challengeCompletedCh chan *bindings.IChallengeChallengeCompleted
	var challengeCompletedSub event.Subscription

	inChallenge := false
	var ctx *challengeCtx
	var opponentTimeoutBlock uint64

	for {
		if inChallenge {
			select {
			case ev := <-bisectedCh:
				// case get bisection, if is our turn
				//   if in single step, submit proof
				//   if multiple step, track current segment, update
				responder, err := challengeSession.CurrentResponder()
				if err != nil {
					// TODO: error handling
<<<<<<< HEAD
					log.Error("["+funcName()+"] Can not get current responder", "error", err)
=======
					log.Error("[Validator: challengeLoop] Can not get current responder", "error", err)
>>>>>>> 4a5a9242
					continue
				}
				// If it's our turn
				if responder == common.Address(v.Config.Coinbase) {
					err := services.RespondBisection(v.BaseService, abi, challengeSession, ev, states, ctx.opponentAssertion.VmHash, false)
					if err != nil {
						// TODO: error handling
<<<<<<< HEAD
						log.Error("["+funcName()+"] Can not respond to bisection", "error", err)
=======
						log.Error("[Validator: challengeLoop] Can not respond to bisection", "error", err)
>>>>>>> 4a5a9242
						continue
					}
				} else {
					opponentTimeLeft, err := challengeSession.CurrentResponderTimeLeft()
					if err != nil {
						// TODO: error handling
<<<<<<< HEAD
						log.Error("["+funcName()+"] Can not get current responder left time", "error", err)
						continue
					}
					log.Info("["+funcName()+"] Opponent time left", "time", opponentTimeLeft)
=======
						log.Error("[Validator: challengeLoop] Can not get current responder left time", "error", err)
						continue
					}
					log.Info("[Validator: challengeLoop] Opponent time left", "time", opponentTimeLeft)
>>>>>>> 4a5a9242
					opponentTimeoutBlock = ev.Raw.BlockNumber + opponentTimeLeft.Uint64()
				}
			case header := <-headCh:
				if opponentTimeoutBlock == 0 {
					continue
				}
				// TODO: can we use >= here?
				if header.Number.Uint64() > opponentTimeoutBlock {
					_, err := challengeSession.Timeout()
					if err != nil {
<<<<<<< HEAD
						log.Error("["+funcName()+"] Can not timeout opponent", "error", err)
=======
						log.Error("[Validator: challengeLoop] Can not timeout opponent", "error", err)
>>>>>>> 4a5a9242
						continue
						// TODO: wait some time before retry
						// TODO: fix race condition
					}
				}
			case ev := <-challengeCompletedCh:
				// TODO: handle if we are not winner --> state corrupted
<<<<<<< HEAD
				log.Info("["+funcName()+"] Challenge completed", "winner", ev.Winner)
=======
				log.Info("[Validator: challengeLoop] Challenge completed", "winner", ev.Winner)
>>>>>>> 4a5a9242
				bisectedSub.Unsubscribe()
				challengeCompletedSub.Unsubscribe()
				states = []*proof.ExecutionState{}
				inChallenge = false
				v.challengeResoutionCh <- ctx.ourAssertion
			case <-v.Ctx.Done():
				bisectedSub.Unsubscribe()
				challengeCompletedSub.Unsubscribe()
				return
			}
		} else {
			select {
			case ctx = <-v.challengeCh:
				_, err = v.Rollup.CreateAssertion(
					ctx.ourAssertion.VmHash,
					ctx.ourAssertion.InboxSize,
					ctx.ourAssertion.CumulativeGasUsed,
					ctx.lastValidatedAssertion.VmHash,
					ctx.lastValidatedAssertion.CumulativeGasUsed,
				)
				if errors.Is(err, core.ErrInsufficientFunds) {
<<<<<<< HEAD
					log.Crit("["+funcName()+"] Insufficient Funds to send Tx", "error", err)
				}
				if err != nil {
					log.Crit("["+funcName()+"] UNHANDLED: Can't create assertion for challenge, validator state corrupted", "err", err)
=======
					log.Crit("[Validator: challengeLoop] Insufficient Funds to send Tx", "error", err)
				}
				if err != nil {
					log.Crit("[Validator: challengeLoop] UNHANDLED: Can't create assertion for challenge, validator state corrupted", "err", err)
>>>>>>> 4a5a9242
				}
			case ev := <-createdCh:
				if common.Address(ev.AsserterAddr) == v.Config.Coinbase {
					if ev.VmHash == ctx.ourAssertion.VmHash {
						_, err := v.Rollup.ChallengeAssertion(
							[2]common.Address{
								common.Address(v.Config.SequencerAddr),
								common.Address(v.Config.Coinbase),
							},
							[2]*big.Int{
								ctx.opponentAssertion.ID,
								ev.AssertionID,
							},
						)
						if errors.Is(err, core.ErrInsufficientFunds) {
<<<<<<< HEAD
							log.Crit("["+funcName()+"] Insufficient Funds to send Tx", "error", err)
						}
						if err != nil {
							log.Crit("["+funcName()+"] UNHANDLED: Can't start challenge, validator state corrupted", "err", err)
=======
							log.Crit("[Validator: challengeLoop] Insufficient Funds to send Tx", "error", err)
						}
						if err != nil {
							log.Crit("[Validator: challengeLoop] UNHANDLED: Can't start challenge, validator state corrupted", "err", err)
>>>>>>> 4a5a9242
						}
					}
				}
			case ev := <-challengedCh:
				if ctx == nil {
					continue
				}
<<<<<<< HEAD
				log.Info("["+funcName()+"] validator saw challenge", "assertion id", ev.AssertionID, "expected id", ctx.opponentAssertion.ID, "block", ev.Raw.BlockNumber)
=======
				log.Info("[Validator: challengeLoop] validator saw challenge", "assertion id", ev.AssertionID, "expected id", ctx.opponentAssertion.ID, "block", ev.Raw.BlockNumber)
>>>>>>> 4a5a9242
				if ev.AssertionID.Cmp(ctx.opponentAssertion.ID) == 0 {
					// start := ev.Raw.BlockNumber - 2
					challenge, err := bindings.NewIChallenge(ev.ChallengeAddr, v.L1)
					if err != nil {
<<<<<<< HEAD
						log.Crit("["+funcName()+"] Failed to access ongoing challenge", "address", ev.ChallengeAddr, "err", err)
=======
						log.Crit("[Validator: challengeLoop] Failed to access ongoing challenge", "address", ev.ChallengeAddr, "err", err)
>>>>>>> 4a5a9242
					}
					challengeSession = &bindings.IChallengeSession{
						Contract:     challenge,
						CallOpts:     bind.CallOpts{Pending: true, Context: v.Ctx},
						TransactOpts: *v.TransactOpts,
					}
					bisectedCh = make(chan *bindings.IChallengeBisected, 4096)
					bisectedSub, err = challenge.WatchBisected(&bind.WatchOpts{Context: v.Ctx}, bisectedCh)
					if err != nil {
<<<<<<< HEAD
						log.Crit("["+funcName()+"] Failed to watch challenge event", "err", err)
=======
						log.Crit("[Validator: challengeLoop] Failed to watch challenge event", "err", err)
>>>>>>> 4a5a9242
					}
					challengeCompletedCh = make(chan *bindings.IChallengeChallengeCompleted, 4096)
					challengeCompletedSub, err = challenge.WatchChallengeCompleted(&bind.WatchOpts{Context: v.Ctx}, challengeCompletedCh)
					if err != nil {
<<<<<<< HEAD
						log.Crit("["+funcName()+"] Failed to watch challenge event", "err", err)
=======
						log.Crit("[Validator: challengeLoop] Failed to watch challenge event", "err", err)
>>>>>>> 4a5a9242
					}
					states, err = proof.GenerateStates(
						v.ProofBackend,
						v.Ctx,
						ctx.opponentAssertion.PrevCumulativeGasUsed,
						ctx.opponentAssertion.StartBlock,
						ctx.opponentAssertion.EndBlock+1,
						nil,
					)
					if err != nil {
<<<<<<< HEAD
						log.Crit("["+funcName()+"] Failed to generate states", "err", err)
=======
						log.Crit("[Validator: challengeLoop] Failed to generate states", "err", err)
>>>>>>> 4a5a9242
					}
					inChallenge = true
				}
			case <-headCh:
				continue // consume channel values
			case <-v.Ctx.Done():
				return
			}
		}
	}
}

func (v *Validator) Start() error {
	genesis := v.BaseService.Start(true, true)

	v.Wg.Add(3)
	go v.SyncLoop(v.newBatchCh)
	go v.validationLoop(genesis.Root())
	go v.challengeLoop()
	log.Info("[Validator] Validator started")
	return nil
}

func (v *Validator) Stop() error {
	log.Info("[Validator] Validator stopped")
	v.Cancel()
	v.Wg.Wait()
	return nil
}

func (v *Validator) APIs() []rpc.API {
	// TODO: validator APIs
	return []rpc.API{}
}<|MERGE_RESOLUTION|>--- conflicted
+++ resolved
@@ -77,11 +77,7 @@
 		}
 		numTxs := uint64(len(block.Transactions()))
 		if numTxs > inboxSizeDiff.Uint64() {
-<<<<<<< HEAD
 			return fmt.Errorf("["+funcName()+"] UNHANDLED: Assertion created in the middle of block, validator state corrupted!")
-=======
-			return fmt.Errorf("[Validator: tryValidateAssertion] UNHANDLED: Assertion created in the middle of block, validator state corrupted!")
->>>>>>> 4a5a9242
 		}
 		targetGasUsed.Add(targetGasUsed, new(big.Int).SetUint64(block.GasUsed()))
 		inboxSizeDiff = new(big.Int).Sub(inboxSizeDiff, new(big.Int).SetUint64(numTxs))
@@ -105,17 +101,10 @@
 	// Validation succeeded, confirm assertion and advance stake
 	_, err := v.Rollup.AdvanceStake(assertion.ID)
 	if errors.Is(err, core.ErrInsufficientFunds) {
-<<<<<<< HEAD
 		return fmt.Errorf("["+funcName()+"] Insufficient Funds to send Tx, err: %w", err)
 	}
 	if err != nil {
 		return fmt.Errorf("["+funcName()+"] UNHANDLED: Can't advance stake, validator state corrupted, err: %w", err)
-=======
-		return fmt.Errorf("[Validator: tryValidateAssertion] Insufficient Funds to send Tx, err: %w", err)
-	}
-	if err != nil {
-		return fmt.Errorf("[Validator: tryValidateAssertion] UNHANDLED: Can't advance stake, validator state corrupted, err: %w", err)
->>>>>>> 4a5a9242
 	}
 	return nil
 }
@@ -129,11 +118,7 @@
 	assertionEventCh := make(chan *bindings.IRollupAssertionCreated, 4096)
 	assertionEventSub, err := v.Rollup.Contract.WatchAssertionCreated(&bind.WatchOpts{Context: v.Ctx}, assertionEventCh)
 	if err != nil {
-<<<<<<< HEAD
 		log.Crit("["+funcName()+"] Failed to watch rollup event", "err", err)
-=======
-		log.Crit("[Validator: validationLoop] Failed to watch rollup event", "err", err)
->>>>>>> 4a5a9242
 	}
 	defer assertionEventSub.Unsubscribe()
 
@@ -163,11 +148,7 @@
 				return nil
 			case errors.Is(err, errAssertionOverflowedLocalInbox):
 				// Assertion overflowed local inbox, wait for next batch event
-<<<<<<< HEAD
 				log.Warn("["+funcName()+"] Assertion overflowed local inbox, wait for next batch event", "expected size", currentAssertion.InboxSize)
-=======
-				log.Warn("[Validator: validationLoop] Assertion overflowed local inbox, wait for next batch event", "expected size", currentAssertion.InboxSize)
->>>>>>> 4a5a9242
 				return nil
 			default:
 				return err
@@ -199,11 +180,7 @@
 					err := validateCurrentAssertion()
 					if err != nil {
 						// TODO: error handling instead of panic
-<<<<<<< HEAD
 						log.Crit("["+funcName()+"] UNHANDLED: Can't validate assertion, validator state corrupted", "err", err)
-=======
-						log.Crit("[Validator: validationLoop] UNHANDLED: Can't validate assertion, validator state corrupted", "err", err)
->>>>>>> 4a5a9242
 					}
 				}
 			case ev := <-assertionEventCh:
@@ -222,22 +199,14 @@
 				}
 				if currentAssertion != nil {
 					// TODO: handle concurrent assertions
-<<<<<<< HEAD
 					log.Crit("["+funcName()+"] UNHANDLED: concurrent assertion")
-=======
-					log.Crit("[Validator: validationLoop] UNHANDLED: concurrent assertion")
->>>>>>> 4a5a9242
 					continue
 				}
 				currentAssertion = assertion
 				err := validateCurrentAssertion()
 				if err != nil {
 					// TODO: error handling instead of panic
-<<<<<<< HEAD
 					log.Crit("["+funcName()+"] UNHANDLED: Can't validate assertion, validator state corrupted", "err", err)
-=======
-					log.Crit("[Validator: validationLoop] UNHANDLED: Can't validate assertion, validator state corrupted", "err", err)
->>>>>>> 4a5a9242
 				}
 			case <-v.Ctx.Done():
 				return
@@ -251,33 +220,21 @@
 
 	abi, err := bindings.IChallengeMetaData.GetAbi()
 	if err != nil {
-<<<<<<< HEAD
 		log.Crit("["+funcName()+"] Failed to get IChallenge ABI", "err", err)
-=======
-		log.Crit("[Validator: challengeLoop] Failed to get IChallenge ABI", "err", err)
->>>>>>> 4a5a9242
 	}
 
 	// Watch AssertionCreated event
 	createdCh := make(chan *bindings.IRollupAssertionCreated, 4096)
 	createdSub, err := v.Rollup.Contract.WatchAssertionCreated(&bind.WatchOpts{Context: v.Ctx}, createdCh)
 	if err != nil {
-<<<<<<< HEAD
 		log.Crit("["+funcName()+"] Failed to watch rollup event", "err", err)
-=======
-		log.Crit("[Validator: challengeLoop] Failed to watch rollup event", "err", err)
->>>>>>> 4a5a9242
 	}
 	defer createdSub.Unsubscribe()
 
 	challengedCh := make(chan *bindings.IRollupAssertionChallenged, 4096)
 	challengedSub, err := v.Rollup.Contract.WatchAssertionChallenged(&bind.WatchOpts{Context: v.Ctx}, challengedCh)
 	if err != nil {
-<<<<<<< HEAD
 		log.Crit("["+funcName()+"] Failed to watch rollup event", "err", err)
-=======
-		log.Crit("[Validator: challengeLoop] Failed to watch rollup event", "err", err)
->>>>>>> 4a5a9242
 	}
 	defer challengedSub.Unsubscribe()
 
@@ -285,11 +242,7 @@
 	headCh := make(chan *types.Header, 4096)
 	headSub, err := v.L1.SubscribeNewHead(v.Ctx, headCh)
 	if err != nil {
-<<<<<<< HEAD
 		log.Crit("["+funcName()+"] Failed to watch l1 chain head", "err", err)
-=======
-		log.Crit("[Validator: challengeLoop] Failed to watch l1 chain head", "err", err)
->>>>>>> 4a5a9242
 	}
 	defer headSub.Unsubscribe()
 
@@ -315,40 +268,23 @@
 				responder, err := challengeSession.CurrentResponder()
 				if err != nil {
 					// TODO: error handling
-<<<<<<< HEAD
 					log.Error("["+funcName()+"] Can not get current responder", "error", err)
-=======
-					log.Error("[Validator: challengeLoop] Can not get current responder", "error", err)
->>>>>>> 4a5a9242
 					continue
 				}
 				// If it's our turn
 				if responder == common.Address(v.Config.Coinbase) {
 					err := services.RespondBisection(v.BaseService, abi, challengeSession, ev, states, ctx.opponentAssertion.VmHash, false)
 					if err != nil {
-						// TODO: error handling
-<<<<<<< HEAD
 						log.Error("["+funcName()+"] Can not respond to bisection", "error", err)
-=======
-						log.Error("[Validator: challengeLoop] Can not respond to bisection", "error", err)
->>>>>>> 4a5a9242
 						continue
 					}
 				} else {
 					opponentTimeLeft, err := challengeSession.CurrentResponderTimeLeft()
 					if err != nil {
-						// TODO: error handling
-<<<<<<< HEAD
 						log.Error("["+funcName()+"] Can not get current responder left time", "error", err)
 						continue
 					}
 					log.Info("["+funcName()+"] Opponent time left", "time", opponentTimeLeft)
-=======
-						log.Error("[Validator: challengeLoop] Can not get current responder left time", "error", err)
-						continue
-					}
-					log.Info("[Validator: challengeLoop] Opponent time left", "time", opponentTimeLeft)
->>>>>>> 4a5a9242
 					opponentTimeoutBlock = ev.Raw.BlockNumber + opponentTimeLeft.Uint64()
 				}
 			case header := <-headCh:
@@ -359,11 +295,7 @@
 				if header.Number.Uint64() > opponentTimeoutBlock {
 					_, err := challengeSession.Timeout()
 					if err != nil {
-<<<<<<< HEAD
 						log.Error("["+funcName()+"] Can not timeout opponent", "error", err)
-=======
-						log.Error("[Validator: challengeLoop] Can not timeout opponent", "error", err)
->>>>>>> 4a5a9242
 						continue
 						// TODO: wait some time before retry
 						// TODO: fix race condition
@@ -371,11 +303,7 @@
 				}
 			case ev := <-challengeCompletedCh:
 				// TODO: handle if we are not winner --> state corrupted
-<<<<<<< HEAD
 				log.Info("["+funcName()+"] Challenge completed", "winner", ev.Winner)
-=======
-				log.Info("[Validator: challengeLoop] Challenge completed", "winner", ev.Winner)
->>>>>>> 4a5a9242
 				bisectedSub.Unsubscribe()
 				challengeCompletedSub.Unsubscribe()
 				states = []*proof.ExecutionState{}
@@ -397,17 +325,10 @@
 					ctx.lastValidatedAssertion.CumulativeGasUsed,
 				)
 				if errors.Is(err, core.ErrInsufficientFunds) {
-<<<<<<< HEAD
 					log.Crit("["+funcName()+"] Insufficient Funds to send Tx", "error", err)
 				}
 				if err != nil {
 					log.Crit("["+funcName()+"] UNHANDLED: Can't create assertion for challenge, validator state corrupted", "err", err)
-=======
-					log.Crit("[Validator: challengeLoop] Insufficient Funds to send Tx", "error", err)
-				}
-				if err != nil {
-					log.Crit("[Validator: challengeLoop] UNHANDLED: Can't create assertion for challenge, validator state corrupted", "err", err)
->>>>>>> 4a5a9242
 				}
 			case ev := <-createdCh:
 				if common.Address(ev.AsserterAddr) == v.Config.Coinbase {
@@ -423,17 +344,10 @@
 							},
 						)
 						if errors.Is(err, core.ErrInsufficientFunds) {
-<<<<<<< HEAD
 							log.Crit("["+funcName()+"] Insufficient Funds to send Tx", "error", err)
 						}
 						if err != nil {
 							log.Crit("["+funcName()+"] UNHANDLED: Can't start challenge, validator state corrupted", "err", err)
-=======
-							log.Crit("[Validator: challengeLoop] Insufficient Funds to send Tx", "error", err)
-						}
-						if err != nil {
-							log.Crit("[Validator: challengeLoop] UNHANDLED: Can't start challenge, validator state corrupted", "err", err)
->>>>>>> 4a5a9242
 						}
 					}
 				}
@@ -441,20 +355,12 @@
 				if ctx == nil {
 					continue
 				}
-<<<<<<< HEAD
 				log.Info("["+funcName()+"] validator saw challenge", "assertion id", ev.AssertionID, "expected id", ctx.opponentAssertion.ID, "block", ev.Raw.BlockNumber)
-=======
-				log.Info("[Validator: challengeLoop] validator saw challenge", "assertion id", ev.AssertionID, "expected id", ctx.opponentAssertion.ID, "block", ev.Raw.BlockNumber)
->>>>>>> 4a5a9242
 				if ev.AssertionID.Cmp(ctx.opponentAssertion.ID) == 0 {
 					// start := ev.Raw.BlockNumber - 2
 					challenge, err := bindings.NewIChallenge(ev.ChallengeAddr, v.L1)
 					if err != nil {
-<<<<<<< HEAD
 						log.Crit("["+funcName()+"] Failed to access ongoing challenge", "address", ev.ChallengeAddr, "err", err)
-=======
-						log.Crit("[Validator: challengeLoop] Failed to access ongoing challenge", "address", ev.ChallengeAddr, "err", err)
->>>>>>> 4a5a9242
 					}
 					challengeSession = &bindings.IChallengeSession{
 						Contract:     challenge,
@@ -464,20 +370,12 @@
 					bisectedCh = make(chan *bindings.IChallengeBisected, 4096)
 					bisectedSub, err = challenge.WatchBisected(&bind.WatchOpts{Context: v.Ctx}, bisectedCh)
 					if err != nil {
-<<<<<<< HEAD
 						log.Crit("["+funcName()+"] Failed to watch challenge event", "err", err)
-=======
-						log.Crit("[Validator: challengeLoop] Failed to watch challenge event", "err", err)
->>>>>>> 4a5a9242
 					}
 					challengeCompletedCh = make(chan *bindings.IChallengeChallengeCompleted, 4096)
 					challengeCompletedSub, err = challenge.WatchChallengeCompleted(&bind.WatchOpts{Context: v.Ctx}, challengeCompletedCh)
 					if err != nil {
-<<<<<<< HEAD
 						log.Crit("["+funcName()+"] Failed to watch challenge event", "err", err)
-=======
-						log.Crit("[Validator: challengeLoop] Failed to watch challenge event", "err", err)
->>>>>>> 4a5a9242
 					}
 					states, err = proof.GenerateStates(
 						v.ProofBackend,
@@ -488,11 +386,7 @@
 						nil,
 					)
 					if err != nil {
-<<<<<<< HEAD
 						log.Crit("["+funcName()+"] Failed to generate states", "err", err)
-=======
-						log.Crit("[Validator: challengeLoop] Failed to generate states", "err", err)
->>>>>>> 4a5a9242
 					}
 					inChallenge = true
 				}
